--- conflicted
+++ resolved
@@ -44,34 +44,6 @@
 				      void *vaddr, dma_addr_t dma_addr,
 				      unsigned long attrs);
 
-<<<<<<< HEAD
-#ifdef CONFIG_X86_DMA_REMAP /* Platform code defines bridge-specific code */
-extern bool dma_capable(struct device *dev, dma_addr_t addr, size_t size);
-extern dma_addr_t phys_to_dma(struct device *dev, phys_addr_t paddr);
-extern phys_addr_t dma_to_phys(struct device *dev, dma_addr_t daddr);
-#else
-
-static inline bool dma_capable(struct device *dev, dma_addr_t addr, size_t size)
-{
-	if (!dev->dma_mask)
-		return 0;
-
-	return addr + size - 1 <= *dev->dma_mask;
-}
-
-static inline dma_addr_t phys_to_dma(struct device *dev, phys_addr_t paddr)
-{
-	return __sme_set(paddr);
-}
-
-static inline phys_addr_t dma_to_phys(struct device *dev, dma_addr_t daddr)
-{
-	return __sme_clr(daddr);
-}
-#endif /* CONFIG_X86_DMA_REMAP */
-
-=======
->>>>>>> 661e50bc
 static inline unsigned long dma_alloc_coherent_mask(struct device *dev,
 						    gfp_t gfp)
 {
