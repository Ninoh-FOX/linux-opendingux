/*
 * Copyright (C) 2000, 2001, 2002, 2003 Broadcom Corporation
 *
 * This program is free software; you can redistribute it and/or
 * modify it under the terms of the GNU General Public License
 * as published by the Free Software Foundation; either version 2
 * of the License, or (at your option) any later version.
 *
 * This program is distributed in the hope that it will be useful,
 * but WITHOUT ANY WARRANTY; without even the implied warranty of
 * MERCHANTABILITY or FITNESS FOR A PARTICULAR PURPOSE.  See the
 * GNU General Public License for more details.
 *
 * You should have received a copy of the GNU General Public License
 * along with this program; if not, write to the Free Software
 * Foundation, Inc., 59 Temple Place - Suite 330, Boston, MA  02111-1307, USA.
 */
#include <linux/kernel.h>
#include <linux/init.h>
#include <linux/linkage.h>
#include <linux/interrupt.h>
#include <linux/spinlock.h>
#include <linux/smp.h>
#include <linux/mm.h>
#include <linux/slab.h>
#include <linux/kernel_stat.h>

#include <asm/errno.h>
#include <asm/signal.h>
#include <asm/system.h>
#include <asm/time.h>
#include <asm/io.h>

#include <asm/sibyte/sb1250_regs.h>
#include <asm/sibyte/sb1250_int.h>
#include <asm/sibyte/sb1250_uart.h>
#include <asm/sibyte/sb1250_scd.h>
#include <asm/sibyte/sb1250.h>

/*
 * These are the routines that handle all the low level interrupt stuff.
 * Actions handled here are: initialization of the interrupt map, requesting of
 * interrupt lines by handlers, dispatching if interrupts to handlers, probing
 * for interrupt lines
 */


static void end_sb1250_irq(unsigned int irq);
static void enable_sb1250_irq(unsigned int irq);
static void disable_sb1250_irq(unsigned int irq);
static void ack_sb1250_irq(unsigned int irq);
#ifdef CONFIG_SMP
static int sb1250_set_affinity(unsigned int irq, const struct cpumask *mask);
#endif

#ifdef CONFIG_SIBYTE_HAS_LDT
extern unsigned long ldt_eoi_space;
#endif

static struct irq_chip sb1250_irq_type = {
	.name = "SB1250-IMR",
	.ack = ack_sb1250_irq,
	.mask = disable_sb1250_irq,
	.mask_ack = ack_sb1250_irq,
	.unmask = enable_sb1250_irq,
	.end = end_sb1250_irq,
#ifdef CONFIG_SMP
	.set_affinity = sb1250_set_affinity
#endif
};

/* Store the CPU id (not the logical number) */
int sb1250_irq_owner[SB1250_NR_IRQS];

DEFINE_SPINLOCK(sb1250_imr_lock);

void sb1250_mask_irq(int cpu, int irq)
{
	unsigned long flags;
	u64 cur_ints;

	spin_lock_irqsave(&sb1250_imr_lock, flags);
	cur_ints = ____raw_readq(IOADDR(A_IMR_MAPPER(cpu) +
					R_IMR_INTERRUPT_MASK));
	cur_ints |= (((u64) 1) << irq);
	____raw_writeq(cur_ints, IOADDR(A_IMR_MAPPER(cpu) +
					R_IMR_INTERRUPT_MASK));
	spin_unlock_irqrestore(&sb1250_imr_lock, flags);
}

void sb1250_unmask_irq(int cpu, int irq)
{
	unsigned long flags;
	u64 cur_ints;

	spin_lock_irqsave(&sb1250_imr_lock, flags);
	cur_ints = ____raw_readq(IOADDR(A_IMR_MAPPER(cpu) +
					R_IMR_INTERRUPT_MASK));
	cur_ints &= ~(((u64) 1) << irq);
	____raw_writeq(cur_ints, IOADDR(A_IMR_MAPPER(cpu) +
					R_IMR_INTERRUPT_MASK));
	spin_unlock_irqrestore(&sb1250_imr_lock, flags);
}

#ifdef CONFIG_SMP
static int sb1250_set_affinity(unsigned int irq, const struct cpumask *mask)
{
	int i = 0, old_cpu, cpu, int_on;
	u64 cur_ints;
	unsigned long flags;

	i = cpumask_first(mask);

<<<<<<< HEAD
=======
	if (cpumask_weight(mask) > 1) {
		printk("attempted to set irq affinity for irq %d to multiple CPUs\n", irq);
		return -1;
	}

>>>>>>> 947ec0b0
	/* Convert logical CPU to physical CPU */
	cpu = cpu_logical_map(i);

	/* Protect against other affinity changers and IMR manipulation */
	spin_lock_irqsave(&sb1250_imr_lock, flags);

	/* Swizzle each CPU's IMR (but leave the IP selection alone) */
	old_cpu = sb1250_irq_owner[irq];
	cur_ints = ____raw_readq(IOADDR(A_IMR_MAPPER(old_cpu) +
					R_IMR_INTERRUPT_MASK));
	int_on = !(cur_ints & (((u64) 1) << irq));
	if (int_on) {
		/* If it was on, mask it */
		cur_ints |= (((u64) 1) << irq);
		____raw_writeq(cur_ints, IOADDR(A_IMR_MAPPER(old_cpu) +
					R_IMR_INTERRUPT_MASK));
	}
	sb1250_irq_owner[irq] = cpu;
	if (int_on) {
		/* unmask for the new CPU */
		cur_ints = ____raw_readq(IOADDR(A_IMR_MAPPER(cpu) +
					R_IMR_INTERRUPT_MASK));
		cur_ints &= ~(((u64) 1) << irq);
		____raw_writeq(cur_ints, IOADDR(A_IMR_MAPPER(cpu) +
					R_IMR_INTERRUPT_MASK));
	}
	spin_unlock_irqrestore(&sb1250_imr_lock, flags);

	return 0;
}
#endif

/*****************************************************************************/

static void disable_sb1250_irq(unsigned int irq)
{
	sb1250_mask_irq(sb1250_irq_owner[irq], irq);
}

static void enable_sb1250_irq(unsigned int irq)
{
	sb1250_unmask_irq(sb1250_irq_owner[irq], irq);
}


static void ack_sb1250_irq(unsigned int irq)
{
#ifdef CONFIG_SIBYTE_HAS_LDT
	u64 pending;

	/*
	 * If the interrupt was an HT interrupt, now is the time to
	 * clear it.  NOTE: we assume the HT bridge was set up to
	 * deliver the interrupts to all CPUs (which makes affinity
	 * changing easier for us)
	 */
	pending = __raw_readq(IOADDR(A_IMR_REGISTER(sb1250_irq_owner[irq],
						    R_IMR_LDT_INTERRUPT)));
	pending &= ((u64)1 << (irq));
	if (pending) {
		int i;
		for (i=0; i<NR_CPUS; i++) {
			int cpu;
#ifdef CONFIG_SMP
			cpu = cpu_logical_map(i);
#else
			cpu = i;
#endif
			/*
			 * Clear for all CPUs so an affinity switch
			 * doesn't find an old status
			 */
			__raw_writeq(pending,
				     IOADDR(A_IMR_REGISTER(cpu,
						R_IMR_LDT_INTERRUPT_CLR)));
		}

		/*
		 * Generate EOI.  For Pass 1 parts, EOI is a nop.  For
		 * Pass 2, the LDT world may be edge-triggered, but
		 * this EOI shouldn't hurt.  If they are
		 * level-sensitive, the EOI is required.
		 */
		*(uint32_t *)(ldt_eoi_space+(irq<<16)+(7<<2)) = 0;
	}
#endif
	sb1250_mask_irq(sb1250_irq_owner[irq], irq);
}


static void end_sb1250_irq(unsigned int irq)
{
	if (!(irq_desc[irq].status & (IRQ_DISABLED | IRQ_INPROGRESS))) {
		sb1250_unmask_irq(sb1250_irq_owner[irq], irq);
	}
}


void __init init_sb1250_irqs(void)
{
	int i;

	for (i = 0; i < SB1250_NR_IRQS; i++) {
		set_irq_chip_and_handler(i, &sb1250_irq_type, handle_level_irq);
		sb1250_irq_owner[i] = 0;
	}
}


/*
 *  arch_init_irq is called early in the boot sequence from init/main.c via
 *  init_IRQ.  It is responsible for setting up the interrupt mapper and
 *  installing the handler that will be responsible for dispatching interrupts
 *  to the "right" place.
 */
/*
 * For now, map all interrupts to IP[2].  We could save
 * some cycles by parceling out system interrupts to different
 * IP lines, but keep it simple for bringup.  We'll also direct
 * all interrupts to a single CPU; we should probably route
 * PCI and LDT to one cpu and everything else to the other
 * to balance the load a bit.
 *
 * On the second cpu, everything is set to IP5, which is
 * ignored, EXCEPT the mailbox interrupt.  That one is
 * set to IP[2] so it is handled.  This is needed so we
 * can do cross-cpu function calls, as requred by SMP
 */

#define IMR_IP2_VAL	K_INT_MAP_I0
#define IMR_IP3_VAL	K_INT_MAP_I1
#define IMR_IP4_VAL	K_INT_MAP_I2
#define IMR_IP5_VAL	K_INT_MAP_I3
#define IMR_IP6_VAL	K_INT_MAP_I4

void __init arch_init_irq(void)
{

	unsigned int i;
	u64 tmp;
	unsigned int imask = STATUSF_IP4 | STATUSF_IP3 | STATUSF_IP2 |
		STATUSF_IP1 | STATUSF_IP0;

	/* Default everything to IP2 */
	for (i = 0; i < SB1250_NR_IRQS; i++) {	/* was I0 */
		__raw_writeq(IMR_IP2_VAL,
			     IOADDR(A_IMR_REGISTER(0,
						   R_IMR_INTERRUPT_MAP_BASE) +
				    (i << 3)));
		__raw_writeq(IMR_IP2_VAL,
			     IOADDR(A_IMR_REGISTER(1,
						   R_IMR_INTERRUPT_MAP_BASE) +
				    (i << 3)));
	}

	init_sb1250_irqs();

	/*
	 * Map the high 16 bits of the mailbox registers to IP[3], for
	 * inter-cpu messages
	 */
	/* Was I1 */
	__raw_writeq(IMR_IP3_VAL,
		     IOADDR(A_IMR_REGISTER(0, R_IMR_INTERRUPT_MAP_BASE) +
			    (K_INT_MBOX_0 << 3)));
	__raw_writeq(IMR_IP3_VAL,
		     IOADDR(A_IMR_REGISTER(1, R_IMR_INTERRUPT_MAP_BASE) +
			    (K_INT_MBOX_0 << 3)));

	/* Clear the mailboxes.  The firmware may leave them dirty */
	__raw_writeq(0xffffffffffffffffULL,
		     IOADDR(A_IMR_REGISTER(0, R_IMR_MAILBOX_CLR_CPU)));
	__raw_writeq(0xffffffffffffffffULL,
		     IOADDR(A_IMR_REGISTER(1, R_IMR_MAILBOX_CLR_CPU)));

	/* Mask everything except the mailbox registers for both cpus */
	tmp = ~((u64) 0) ^ (((u64) 1) << K_INT_MBOX_0);
	__raw_writeq(tmp, IOADDR(A_IMR_REGISTER(0, R_IMR_INTERRUPT_MASK)));
	__raw_writeq(tmp, IOADDR(A_IMR_REGISTER(1, R_IMR_INTERRUPT_MASK)));

	/*
	 * Note that the timer interrupts are also mapped, but this is
	 * done in sb1250_time_init().  Also, the profiling driver
	 * does its own management of IP7.
	 */

	/* Enable necessary IPs, disable the rest */
	change_c0_status(ST0_IM, imask);
}

extern void sb1250_mailbox_interrupt(void);

static inline void dispatch_ip2(void)
{
	unsigned int cpu = smp_processor_id();
	unsigned long long mask;

	/*
	 * Default...we've hit an IP[2] interrupt, which means we've got to
	 * check the 1250 interrupt registers to figure out what to do.  Need
	 * to detect which CPU we're on, now that smp_affinity is supported.
	 */
	mask = __raw_readq(IOADDR(A_IMR_REGISTER(cpu,
				  R_IMR_INTERRUPT_STATUS_BASE)));
	if (mask)
		do_IRQ(fls64(mask) - 1);
}

asmlinkage void plat_irq_dispatch(void)
{
	unsigned int cpu = smp_processor_id();
	unsigned int pending;

	/*
	 * What a pain. We have to be really careful saving the upper 32 bits
	 * of any * register across function calls if we don't want them
	 * trashed--since were running in -o32, the calling routing never saves
	 * the full 64 bits of a register across a function call.  Being the
	 * interrupt handler, we're guaranteed that interrupts are disabled
	 * during this code so we don't have to worry about random interrupts
	 * blasting the high 32 bits.
	 */

	pending = read_c0_cause() & read_c0_status() & ST0_IM;

	if (pending & CAUSEF_IP7) /* CPU performance counter interrupt */
		do_IRQ(MIPS_CPU_IRQ_BASE + 7);
	else if (pending & CAUSEF_IP4)
		do_IRQ(K_INT_TIMER_0 + cpu); 	/* sb1250_timer_interrupt() */

#ifdef CONFIG_SMP
	else if (pending & CAUSEF_IP3)
		sb1250_mailbox_interrupt();
#endif

	else if (pending & CAUSEF_IP2)
		dispatch_ip2();
	else
		spurious_interrupt();
}<|MERGE_RESOLUTION|>--- conflicted
+++ resolved
@@ -111,14 +111,6 @@
 
 	i = cpumask_first(mask);
 
-<<<<<<< HEAD
-=======
-	if (cpumask_weight(mask) > 1) {
-		printk("attempted to set irq affinity for irq %d to multiple CPUs\n", irq);
-		return -1;
-	}
-
->>>>>>> 947ec0b0
 	/* Convert logical CPU to physical CPU */
 	cpu = cpu_logical_map(i);
 
