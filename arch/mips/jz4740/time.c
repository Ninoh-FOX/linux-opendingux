// SPDX-License-Identifier: GPL-2.0-or-later
/*
 *  Copyright (C) 2010, Lars-Peter Clausen <lars@metafoo.de>
 *  JZ4740 platform time support
 */

#include <linux/clk-provider.h>
#include <linux/clocksource.h>

<<<<<<< HEAD
#include <linux/clockchips.h>
#include <linux/sched_clock.h>

#include <asm/mach-jz4740/irq.h>
#include <asm/mach-jz4740/timer.h>
#include <asm/time.h>

#define TIMER_CLOCKEVENT 0
#define TIMER_CLOCKSOURCE 1

static uint16_t jz4740_jiffies_per_tick;

static u64 jz4740_clocksource_read(struct clocksource *cs)
{
	return jz4740_timer_get_count(TIMER_CLOCKSOURCE);
}

static struct clocksource jz4740_clocksource = {
	.name = "jz4740-timer",
	.rating = 200,
	.read = jz4740_clocksource_read,
	.mask = CLOCKSOURCE_MASK(16),
	.flags = CLOCK_SOURCE_IS_CONTINUOUS,
};

static u64 notrace jz4740_read_sched_clock(void)
{
	return jz4740_timer_get_count(TIMER_CLOCKSOURCE);
}

static irqreturn_t jz4740_clockevent_irq(int irq, void *devid)
{
	struct clock_event_device *cd = devid;

	jz4740_timer_ack_full(TIMER_CLOCKEVENT);

	if (!clockevent_state_periodic(cd))
		jz4740_timer_disable(TIMER_CLOCKEVENT);

	cd->event_handler(cd);

	return IRQ_HANDLED;
}

static int jz4740_clockevent_set_periodic(struct clock_event_device *evt)
{
	jz4740_timer_set_count(TIMER_CLOCKEVENT, 0);
	jz4740_timer_set_period(TIMER_CLOCKEVENT, jz4740_jiffies_per_tick);
	jz4740_timer_irq_full_enable(TIMER_CLOCKEVENT);
	jz4740_timer_enable(TIMER_CLOCKEVENT);

	return 0;
}

static int jz4740_clockevent_resume(struct clock_event_device *evt)
{
	jz4740_timer_irq_full_enable(TIMER_CLOCKEVENT);
	jz4740_timer_enable(TIMER_CLOCKEVENT);

	return 0;
}

static int jz4740_clockevent_shutdown(struct clock_event_device *evt)
{
	jz4740_timer_disable(TIMER_CLOCKEVENT);

	return 0;
}

static int jz4740_clockevent_set_next(unsigned long evt,
	struct clock_event_device *cd)
{
	jz4740_timer_set_count(TIMER_CLOCKEVENT, 0);
	jz4740_timer_set_period(TIMER_CLOCKEVENT, evt);
	jz4740_timer_enable(TIMER_CLOCKEVENT);

	return 0;
}

static struct clock_event_device jz4740_clockevent = {
	.name = "jz4740-timer",
	.features = CLOCK_EVT_FEAT_PERIODIC | CLOCK_EVT_FEAT_ONESHOT,
	.set_next_event = jz4740_clockevent_set_next,
	.set_state_shutdown = jz4740_clockevent_shutdown,
	.set_state_periodic = jz4740_clockevent_set_periodic,
	.set_state_oneshot = jz4740_clockevent_shutdown,
	.tick_resume = jz4740_clockevent_resume,
	.rating = 200,
#ifdef CONFIG_MACH_JZ4740
	.irq = JZ4740_IRQ_TCU0,
#endif
#if defined(CONFIG_MACH_JZ4770) || defined(CONFIG_MACH_JZ4780)
	.irq = JZ4780_IRQ_TCU2,
#endif
};

static struct irqaction timer_irqaction = {
	.handler	= jz4740_clockevent_irq,
	.flags		= IRQF_PERCPU | IRQF_TIMER,
	.name		= "jz4740-timerirq",
	.dev_id		= &jz4740_clockevent,
};
=======
#include <asm/mach-jz4740/timer.h>
>>>>>>> 3418a1d7

void __init plat_time_init(void)
{
	of_clk_init(NULL);
	jz4740_timer_init();
	timer_probe();
}<|MERGE_RESOLUTION|>--- conflicted
+++ resolved
@@ -7,112 +7,7 @@
 #include <linux/clk-provider.h>
 #include <linux/clocksource.h>
 
-<<<<<<< HEAD
-#include <linux/clockchips.h>
-#include <linux/sched_clock.h>
-
-#include <asm/mach-jz4740/irq.h>
 #include <asm/mach-jz4740/timer.h>
-#include <asm/time.h>
-
-#define TIMER_CLOCKEVENT 0
-#define TIMER_CLOCKSOURCE 1
-
-static uint16_t jz4740_jiffies_per_tick;
-
-static u64 jz4740_clocksource_read(struct clocksource *cs)
-{
-	return jz4740_timer_get_count(TIMER_CLOCKSOURCE);
-}
-
-static struct clocksource jz4740_clocksource = {
-	.name = "jz4740-timer",
-	.rating = 200,
-	.read = jz4740_clocksource_read,
-	.mask = CLOCKSOURCE_MASK(16),
-	.flags = CLOCK_SOURCE_IS_CONTINUOUS,
-};
-
-static u64 notrace jz4740_read_sched_clock(void)
-{
-	return jz4740_timer_get_count(TIMER_CLOCKSOURCE);
-}
-
-static irqreturn_t jz4740_clockevent_irq(int irq, void *devid)
-{
-	struct clock_event_device *cd = devid;
-
-	jz4740_timer_ack_full(TIMER_CLOCKEVENT);
-
-	if (!clockevent_state_periodic(cd))
-		jz4740_timer_disable(TIMER_CLOCKEVENT);
-
-	cd->event_handler(cd);
-
-	return IRQ_HANDLED;
-}
-
-static int jz4740_clockevent_set_periodic(struct clock_event_device *evt)
-{
-	jz4740_timer_set_count(TIMER_CLOCKEVENT, 0);
-	jz4740_timer_set_period(TIMER_CLOCKEVENT, jz4740_jiffies_per_tick);
-	jz4740_timer_irq_full_enable(TIMER_CLOCKEVENT);
-	jz4740_timer_enable(TIMER_CLOCKEVENT);
-
-	return 0;
-}
-
-static int jz4740_clockevent_resume(struct clock_event_device *evt)
-{
-	jz4740_timer_irq_full_enable(TIMER_CLOCKEVENT);
-	jz4740_timer_enable(TIMER_CLOCKEVENT);
-
-	return 0;
-}
-
-static int jz4740_clockevent_shutdown(struct clock_event_device *evt)
-{
-	jz4740_timer_disable(TIMER_CLOCKEVENT);
-
-	return 0;
-}
-
-static int jz4740_clockevent_set_next(unsigned long evt,
-	struct clock_event_device *cd)
-{
-	jz4740_timer_set_count(TIMER_CLOCKEVENT, 0);
-	jz4740_timer_set_period(TIMER_CLOCKEVENT, evt);
-	jz4740_timer_enable(TIMER_CLOCKEVENT);
-
-	return 0;
-}
-
-static struct clock_event_device jz4740_clockevent = {
-	.name = "jz4740-timer",
-	.features = CLOCK_EVT_FEAT_PERIODIC | CLOCK_EVT_FEAT_ONESHOT,
-	.set_next_event = jz4740_clockevent_set_next,
-	.set_state_shutdown = jz4740_clockevent_shutdown,
-	.set_state_periodic = jz4740_clockevent_set_periodic,
-	.set_state_oneshot = jz4740_clockevent_shutdown,
-	.tick_resume = jz4740_clockevent_resume,
-	.rating = 200,
-#ifdef CONFIG_MACH_JZ4740
-	.irq = JZ4740_IRQ_TCU0,
-#endif
-#if defined(CONFIG_MACH_JZ4770) || defined(CONFIG_MACH_JZ4780)
-	.irq = JZ4780_IRQ_TCU2,
-#endif
-};
-
-static struct irqaction timer_irqaction = {
-	.handler	= jz4740_clockevent_irq,
-	.flags		= IRQF_PERCPU | IRQF_TIMER,
-	.name		= "jz4740-timerirq",
-	.dev_id		= &jz4740_clockevent,
-};
-=======
-#include <asm/mach-jz4740/timer.h>
->>>>>>> 3418a1d7
 
 void __init plat_time_init(void)
 {
