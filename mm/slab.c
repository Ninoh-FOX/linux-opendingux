/*
 * linux/mm/slab.c
 * Written by Mark Hemment, 1996/97.
 * (markhe@nextd.demon.co.uk)
 *
 * kmem_cache_destroy() + some cleanup - 1999 Andrea Arcangeli
 *
 * Major cleanup, different bufctl logic, per-cpu arrays
 *	(c) 2000 Manfred Spraul
 *
 * Cleanup, make the head arrays unconditional, preparation for NUMA
 * 	(c) 2002 Manfred Spraul
 *
 * An implementation of the Slab Allocator as described in outline in;
 *	UNIX Internals: The New Frontiers by Uresh Vahalia
 *	Pub: Prentice Hall	ISBN 0-13-101908-2
 * or with a little more detail in;
 *	The Slab Allocator: An Object-Caching Kernel Memory Allocator
 *	Jeff Bonwick (Sun Microsystems).
 *	Presented at: USENIX Summer 1994 Technical Conference
 *
 * The memory is organized in caches, one cache for each object type.
 * (e.g. inode_cache, dentry_cache, buffer_head, vm_area_struct)
 * Each cache consists out of many slabs (they are small (usually one
 * page long) and always contiguous), and each slab contains multiple
 * initialized objects.
 *
 * This means, that your constructor is used only for newly allocated
 * slabs and you must pass objects with the same initializations to
 * kmem_cache_free.
 *
 * Each cache can only support one memory type (GFP_DMA, GFP_HIGHMEM,
 * normal). If you need a special memory type, then must create a new
 * cache for that memory type.
 *
 * In order to reduce fragmentation, the slabs are sorted in 3 groups:
 *   full slabs with 0 free objects
 *   partial slabs
 *   empty slabs with no allocated objects
 *
 * If partial slabs exist, then new allocations come from these slabs,
 * otherwise from empty slabs or new slabs are allocated.
 *
 * kmem_cache_destroy() CAN CRASH if you try to allocate from the cache
 * during kmem_cache_destroy(). The caller must prevent concurrent allocs.
 *
 * Each cache has a short per-cpu head array, most allocs
 * and frees go into that array, and if that array overflows, then 1/2
 * of the entries in the array are given back into the global cache.
 * The head array is strictly LIFO and should improve the cache hit rates.
 * On SMP, it additionally reduces the spinlock operations.
 *
 * The c_cpuarray may not be read with enabled local interrupts -
 * it's changed with a smp_call_function().
 *
 * SMP synchronization:
 *  constructors and destructors are called without any locking.
 *  Several members in struct kmem_cache and struct slab never change, they
 *	are accessed without any locking.
 *  The per-cpu arrays are never accessed from the wrong cpu, no locking,
 *  	and local interrupts are disabled so slab code is preempt-safe.
 *  The non-constant members are protected with a per-cache irq spinlock.
 *
 * Many thanks to Mark Hemment, who wrote another per-cpu slab patch
 * in 2000 - many ideas in the current implementation are derived from
 * his patch.
 *
 * Further notes from the original documentation:
 *
 * 11 April '97.  Started multi-threading - markhe
 *	The global cache-chain is protected by the mutex 'cache_chain_mutex'.
 *	The sem is only needed when accessing/extending the cache-chain, which
 *	can never happen inside an interrupt (kmem_cache_create(),
 *	kmem_cache_shrink() and kmem_cache_reap()).
 *
 *	At present, each engine can be growing a cache.  This should be blocked.
 *
 * 15 March 2005. NUMA slab allocator.
 *	Shai Fultheim <shai@scalex86.org>.
 *	Shobhit Dayal <shobhit@calsoftinc.com>
 *	Alok N Kataria <alokk@calsoftinc.com>
 *	Christoph Lameter <christoph@lameter.com>
 *
 *	Modified the slab allocator to be node aware on NUMA systems.
 *	Each node has its own list of partial, free and full slabs.
 *	All object allocations for a node occur from node specific slab lists.
 */

#include	<linux/slab.h>
#include	<linux/mm.h>
#include	<linux/poison.h>
#include	<linux/swap.h>
#include	<linux/cache.h>
#include	<linux/interrupt.h>
#include	<linux/init.h>
#include	<linux/compiler.h>
#include	<linux/cpuset.h>
#include	<linux/proc_fs.h>
#include	<linux/seq_file.h>
#include	<linux/notifier.h>
#include	<linux/kallsyms.h>
#include	<linux/cpu.h>
#include	<linux/sysctl.h>
#include	<linux/module.h>
#include	<linux/kmemtrace.h>
#include	<linux/rcupdate.h>
#include	<linux/string.h>
#include	<linux/uaccess.h>
#include	<linux/nodemask.h>
#include	<linux/kmemleak.h>
#include	<linux/mempolicy.h>
#include	<linux/mutex.h>
#include	<linux/fault-inject.h>
#include	<linux/rtmutex.h>
#include	<linux/reciprocal_div.h>
#include	<linux/debugobjects.h>

#include	<asm/cacheflush.h>
#include	<asm/tlbflush.h>
#include	<asm/page.h>

/*
 * DEBUG	- 1 for kmem_cache_create() to honour; SLAB_RED_ZONE & SLAB_POISON.
 *		  0 for faster, smaller code (especially in the critical paths).
 *
 * STATS	- 1 to collect stats for /proc/slabinfo.
 *		  0 for faster, smaller code (especially in the critical paths).
 *
 * FORCED_DEBUG	- 1 enables SLAB_RED_ZONE and SLAB_POISON (if possible)
 */

#ifdef CONFIG_DEBUG_SLAB
#define	DEBUG		1
#define	STATS		1
#define	FORCED_DEBUG	1
#else
#define	DEBUG		0
#define	STATS		0
#define	FORCED_DEBUG	0
#endif

/* Shouldn't this be in a header file somewhere? */
#define	BYTES_PER_WORD		sizeof(void *)
#define	REDZONE_ALIGN		max(BYTES_PER_WORD, __alignof__(unsigned long long))

#ifndef ARCH_KMALLOC_MINALIGN
/*
 * Enforce a minimum alignment for the kmalloc caches.
 * Usually, the kmalloc caches are cache_line_size() aligned, except when
 * DEBUG and FORCED_DEBUG are enabled, then they are BYTES_PER_WORD aligned.
 * Some archs want to perform DMA into kmalloc caches and need a guaranteed
 * alignment larger than the alignment of a 64-bit integer.
 * ARCH_KMALLOC_MINALIGN allows that.
 * Note that increasing this value may disable some debug features.
 */
#define ARCH_KMALLOC_MINALIGN __alignof__(unsigned long long)
#endif

#ifndef ARCH_SLAB_MINALIGN
/*
 * Enforce a minimum alignment for all caches.
 * Intended for archs that get misalignment faults even for BYTES_PER_WORD
 * aligned buffers. Includes ARCH_KMALLOC_MINALIGN.
 * If possible: Do not enable this flag for CONFIG_DEBUG_SLAB, it disables
 * some debug features.
 */
#define ARCH_SLAB_MINALIGN 0
#endif

#ifndef ARCH_KMALLOC_FLAGS
#define ARCH_KMALLOC_FLAGS SLAB_HWCACHE_ALIGN
#endif

/* Legal flag mask for kmem_cache_create(). */
#if DEBUG
# define CREATE_MASK	(SLAB_RED_ZONE | \
			 SLAB_POISON | SLAB_HWCACHE_ALIGN | \
			 SLAB_CACHE_DMA | \
			 SLAB_STORE_USER | \
			 SLAB_RECLAIM_ACCOUNT | SLAB_PANIC | \
			 SLAB_DESTROY_BY_RCU | SLAB_MEM_SPREAD | \
			 SLAB_DEBUG_OBJECTS | SLAB_NOLEAKTRACE)
#else
# define CREATE_MASK	(SLAB_HWCACHE_ALIGN | \
			 SLAB_CACHE_DMA | \
			 SLAB_RECLAIM_ACCOUNT | SLAB_PANIC | \
			 SLAB_DESTROY_BY_RCU | SLAB_MEM_SPREAD | \
			 SLAB_DEBUG_OBJECTS | SLAB_NOLEAKTRACE)
#endif

/*
 * kmem_bufctl_t:
 *
 * Bufctl's are used for linking objs within a slab
 * linked offsets.
 *
 * This implementation relies on "struct page" for locating the cache &
 * slab an object belongs to.
 * This allows the bufctl structure to be small (one int), but limits
 * the number of objects a slab (not a cache) can contain when off-slab
 * bufctls are used. The limit is the size of the largest general cache
 * that does not use off-slab slabs.
 * For 32bit archs with 4 kB pages, is this 56.
 * This is not serious, as it is only for large objects, when it is unwise
 * to have too many per slab.
 * Note: This limit can be raised by introducing a general cache whose size
 * is less than 512 (PAGE_SIZE<<3), but greater than 256.
 */

typedef unsigned int kmem_bufctl_t;
#define BUFCTL_END	(((kmem_bufctl_t)(~0U))-0)
#define BUFCTL_FREE	(((kmem_bufctl_t)(~0U))-1)
#define	BUFCTL_ACTIVE	(((kmem_bufctl_t)(~0U))-2)
#define	SLAB_LIMIT	(((kmem_bufctl_t)(~0U))-3)

/*
 * struct slab
 *
 * Manages the objs in a slab. Placed either at the beginning of mem allocated
 * for a slab, or allocated from an general cache.
 * Slabs are chained into three list: fully used, partial, fully free slabs.
 */
struct slab {
	struct list_head list;
	unsigned long colouroff;
	void *s_mem;		/* including colour offset */
	unsigned int inuse;	/* num of objs active in slab */
	kmem_bufctl_t free;
	unsigned short nodeid;
};

/*
 * struct slab_rcu
 *
 * slab_destroy on a SLAB_DESTROY_BY_RCU cache uses this structure to
 * arrange for kmem_freepages to be called via RCU.  This is useful if
 * we need to approach a kernel structure obliquely, from its address
 * obtained without the usual locking.  We can lock the structure to
 * stabilize it and check it's still at the given address, only if we
 * can be sure that the memory has not been meanwhile reused for some
 * other kind of object (which our subsystem's lock might corrupt).
 *
 * rcu_read_lock before reading the address, then rcu_read_unlock after
 * taking the spinlock within the structure expected at that address.
 *
 * We assume struct slab_rcu can overlay struct slab when destroying.
 */
struct slab_rcu {
	struct rcu_head head;
	struct kmem_cache *cachep;
	void *addr;
};

/*
 * struct array_cache
 *
 * Purpose:
 * - LIFO ordering, to hand out cache-warm objects from _alloc
 * - reduce the number of linked list operations
 * - reduce spinlock operations
 *
 * The limit is stored in the per-cpu structure to reduce the data cache
 * footprint.
 *
 */
struct array_cache {
	unsigned int avail;
	unsigned int limit;
	unsigned int batchcount;
	unsigned int touched;
	spinlock_t lock;
	void *entry[];	/*
			 * Must have this definition in here for the proper
			 * alignment of array_cache. Also simplifies accessing
			 * the entries.
			 */
};

/*
 * bootstrap: The caches do not work without cpuarrays anymore, but the
 * cpuarrays are allocated from the generic caches...
 */
#define BOOT_CPUCACHE_ENTRIES	1
struct arraycache_init {
	struct array_cache cache;
	void *entries[BOOT_CPUCACHE_ENTRIES];
};

/*
 * The slab lists for all objects.
 */
struct kmem_list3 {
	struct list_head slabs_partial;	/* partial list first, better asm code */
	struct list_head slabs_full;
	struct list_head slabs_free;
	unsigned long free_objects;
	unsigned int free_limit;
	unsigned int colour_next;	/* Per-node cache coloring */
	spinlock_t list_lock;
	struct array_cache *shared;	/* shared per node */
	struct array_cache **alien;	/* on other nodes */
	unsigned long next_reap;	/* updated without locking */
	int free_touched;		/* updated without locking */
};

/*
 * Need this for bootstrapping a per node allocator.
 */
#define NUM_INIT_LISTS (3 * MAX_NUMNODES)
struct kmem_list3 __initdata initkmem_list3[NUM_INIT_LISTS];
#define	CACHE_CACHE 0
#define	SIZE_AC MAX_NUMNODES
#define	SIZE_L3 (2 * MAX_NUMNODES)

static int drain_freelist(struct kmem_cache *cache,
			struct kmem_list3 *l3, int tofree);
static void free_block(struct kmem_cache *cachep, void **objpp, int len,
			int node);
static int enable_cpucache(struct kmem_cache *cachep, gfp_t gfp);
static void cache_reap(struct work_struct *unused);

/*
 * This function must be completely optimized away if a constant is passed to
 * it.  Mostly the same as what is in linux/slab.h except it returns an index.
 */
static __always_inline int index_of(const size_t size)
{
	extern void __bad_size(void);

	if (__builtin_constant_p(size)) {
		int i = 0;

#define CACHE(x) \
	if (size <=x) \
		return i; \
	else \
		i++;
#include <linux/kmalloc_sizes.h>
#undef CACHE
		__bad_size();
	} else
		__bad_size();
	return 0;
}

static int slab_early_init = 1;

#define INDEX_AC index_of(sizeof(struct arraycache_init))
#define INDEX_L3 index_of(sizeof(struct kmem_list3))

static void kmem_list3_init(struct kmem_list3 *parent)
{
	INIT_LIST_HEAD(&parent->slabs_full);
	INIT_LIST_HEAD(&parent->slabs_partial);
	INIT_LIST_HEAD(&parent->slabs_free);
	parent->shared = NULL;
	parent->alien = NULL;
	parent->colour_next = 0;
	spin_lock_init(&parent->list_lock);
	parent->free_objects = 0;
	parent->free_touched = 0;
}

#define MAKE_LIST(cachep, listp, slab, nodeid)				\
	do {								\
		INIT_LIST_HEAD(listp);					\
		list_splice(&(cachep->nodelists[nodeid]->slab), listp);	\
	} while (0)

#define	MAKE_ALL_LISTS(cachep, ptr, nodeid)				\
	do {								\
	MAKE_LIST((cachep), (&(ptr)->slabs_full), slabs_full, nodeid);	\
	MAKE_LIST((cachep), (&(ptr)->slabs_partial), slabs_partial, nodeid); \
	MAKE_LIST((cachep), (&(ptr)->slabs_free), slabs_free, nodeid);	\
	} while (0)

/*
 * struct kmem_cache
 *
 * manages a cache.
 */

struct kmem_cache {
/* 1) per-cpu data, touched during every alloc/free */
	struct array_cache *array[NR_CPUS];
/* 2) Cache tunables. Protected by cache_chain_mutex */
	unsigned int batchcount;
	unsigned int limit;
	unsigned int shared;

	unsigned int buffer_size;
	u32 reciprocal_buffer_size;
/* 3) touched by every alloc & free from the backend */

	unsigned int flags;		/* constant flags */
	unsigned int num;		/* # of objs per slab */

/* 4) cache_grow/shrink */
	/* order of pgs per slab (2^n) */
	unsigned int gfporder;

	/* force GFP flags, e.g. GFP_DMA */
	gfp_t gfpflags;

	size_t colour;			/* cache colouring range */
	unsigned int colour_off;	/* colour offset */
	struct kmem_cache *slabp_cache;
	unsigned int slab_size;
	unsigned int dflags;		/* dynamic flags */

	/* constructor func */
	void (*ctor)(void *obj);

/* 5) cache creation/removal */
	const char *name;
	struct list_head next;

/* 6) statistics */
#if STATS
	unsigned long num_active;
	unsigned long num_allocations;
	unsigned long high_mark;
	unsigned long grown;
	unsigned long reaped;
	unsigned long errors;
	unsigned long max_freeable;
	unsigned long node_allocs;
	unsigned long node_frees;
	unsigned long node_overflow;
	atomic_t allochit;
	atomic_t allocmiss;
	atomic_t freehit;
	atomic_t freemiss;
#endif
#if DEBUG
	/*
	 * If debugging is enabled, then the allocator can add additional
	 * fields and/or padding to every object. buffer_size contains the total
	 * object size including these internal fields, the following two
	 * variables contain the offset to the user object and its size.
	 */
	int obj_offset;
	int obj_size;
#endif
	/*
	 * We put nodelists[] at the end of kmem_cache, because we want to size
	 * this array to nr_node_ids slots instead of MAX_NUMNODES
	 * (see kmem_cache_init())
	 * We still use [MAX_NUMNODES] and not [1] or [0] because cache_cache
	 * is statically defined, so we reserve the max number of nodes.
	 */
	struct kmem_list3 *nodelists[MAX_NUMNODES];
	/*
	 * Do not add fields after nodelists[]
	 */
};

#define CFLGS_OFF_SLAB		(0x80000000UL)
#define	OFF_SLAB(x)	((x)->flags & CFLGS_OFF_SLAB)

#define BATCHREFILL_LIMIT	16
/*
 * Optimization question: fewer reaps means less probability for unnessary
 * cpucache drain/refill cycles.
 *
 * OTOH the cpuarrays can contain lots of objects,
 * which could lock up otherwise freeable slabs.
 */
#define REAPTIMEOUT_CPUC	(2*HZ)
#define REAPTIMEOUT_LIST3	(4*HZ)

#if STATS
#define	STATS_INC_ACTIVE(x)	((x)->num_active++)
#define	STATS_DEC_ACTIVE(x)	((x)->num_active--)
#define	STATS_INC_ALLOCED(x)	((x)->num_allocations++)
#define	STATS_INC_GROWN(x)	((x)->grown++)
#define	STATS_ADD_REAPED(x,y)	((x)->reaped += (y))
#define	STATS_SET_HIGH(x)						\
	do {								\
		if ((x)->num_active > (x)->high_mark)			\
			(x)->high_mark = (x)->num_active;		\
	} while (0)
#define	STATS_INC_ERR(x)	((x)->errors++)
#define	STATS_INC_NODEALLOCS(x)	((x)->node_allocs++)
#define	STATS_INC_NODEFREES(x)	((x)->node_frees++)
#define STATS_INC_ACOVERFLOW(x)   ((x)->node_overflow++)
#define	STATS_SET_FREEABLE(x, i)					\
	do {								\
		if ((x)->max_freeable < i)				\
			(x)->max_freeable = i;				\
	} while (0)
#define STATS_INC_ALLOCHIT(x)	atomic_inc(&(x)->allochit)
#define STATS_INC_ALLOCMISS(x)	atomic_inc(&(x)->allocmiss)
#define STATS_INC_FREEHIT(x)	atomic_inc(&(x)->freehit)
#define STATS_INC_FREEMISS(x)	atomic_inc(&(x)->freemiss)
#else
#define	STATS_INC_ACTIVE(x)	do { } while (0)
#define	STATS_DEC_ACTIVE(x)	do { } while (0)
#define	STATS_INC_ALLOCED(x)	do { } while (0)
#define	STATS_INC_GROWN(x)	do { } while (0)
#define	STATS_ADD_REAPED(x,y)	do { } while (0)
#define	STATS_SET_HIGH(x)	do { } while (0)
#define	STATS_INC_ERR(x)	do { } while (0)
#define	STATS_INC_NODEALLOCS(x)	do { } while (0)
#define	STATS_INC_NODEFREES(x)	do { } while (0)
#define STATS_INC_ACOVERFLOW(x)   do { } while (0)
#define	STATS_SET_FREEABLE(x, i) do { } while (0)
#define STATS_INC_ALLOCHIT(x)	do { } while (0)
#define STATS_INC_ALLOCMISS(x)	do { } while (0)
#define STATS_INC_FREEHIT(x)	do { } while (0)
#define STATS_INC_FREEMISS(x)	do { } while (0)
#endif

#if DEBUG

/*
 * memory layout of objects:
 * 0		: objp
 * 0 .. cachep->obj_offset - BYTES_PER_WORD - 1: padding. This ensures that
 * 		the end of an object is aligned with the end of the real
 * 		allocation. Catches writes behind the end of the allocation.
 * cachep->obj_offset - BYTES_PER_WORD .. cachep->obj_offset - 1:
 * 		redzone word.
 * cachep->obj_offset: The real object.
 * cachep->buffer_size - 2* BYTES_PER_WORD: redzone word [BYTES_PER_WORD long]
 * cachep->buffer_size - 1* BYTES_PER_WORD: last caller address
 *					[BYTES_PER_WORD long]
 */
static int obj_offset(struct kmem_cache *cachep)
{
	return cachep->obj_offset;
}

static int obj_size(struct kmem_cache *cachep)
{
	return cachep->obj_size;
}

static unsigned long long *dbg_redzone1(struct kmem_cache *cachep, void *objp)
{
	BUG_ON(!(cachep->flags & SLAB_RED_ZONE));
	return (unsigned long long*) (objp + obj_offset(cachep) -
				      sizeof(unsigned long long));
}

static unsigned long long *dbg_redzone2(struct kmem_cache *cachep, void *objp)
{
	BUG_ON(!(cachep->flags & SLAB_RED_ZONE));
	if (cachep->flags & SLAB_STORE_USER)
		return (unsigned long long *)(objp + cachep->buffer_size -
					      sizeof(unsigned long long) -
					      REDZONE_ALIGN);
	return (unsigned long long *) (objp + cachep->buffer_size -
				       sizeof(unsigned long long));
}

static void **dbg_userword(struct kmem_cache *cachep, void *objp)
{
	BUG_ON(!(cachep->flags & SLAB_STORE_USER));
	return (void **)(objp + cachep->buffer_size - BYTES_PER_WORD);
}

#else

#define obj_offset(x)			0
#define obj_size(cachep)		(cachep->buffer_size)
#define dbg_redzone1(cachep, objp)	({BUG(); (unsigned long long *)NULL;})
#define dbg_redzone2(cachep, objp)	({BUG(); (unsigned long long *)NULL;})
#define dbg_userword(cachep, objp)	({BUG(); (void **)NULL;})

#endif

#ifdef CONFIG_KMEMTRACE
size_t slab_buffer_size(struct kmem_cache *cachep)
{
	return cachep->buffer_size;
}
EXPORT_SYMBOL(slab_buffer_size);
#endif

/*
 * Do not go above this order unless 0 objects fit into the slab.
 */
#define	BREAK_GFP_ORDER_HI	1
#define	BREAK_GFP_ORDER_LO	0
static int slab_break_gfp_order = BREAK_GFP_ORDER_LO;

/*
 * Functions for storing/retrieving the cachep and or slab from the page
 * allocator.  These are used to find the slab an obj belongs to.  With kfree(),
 * these are used to find the cache which an obj belongs to.
 */
static inline void page_set_cache(struct page *page, struct kmem_cache *cache)
{
	page->lru.next = (struct list_head *)cache;
}

static inline struct kmem_cache *page_get_cache(struct page *page)
{
	page = compound_head(page);
	BUG_ON(!PageSlab(page));
	return (struct kmem_cache *)page->lru.next;
}

static inline void page_set_slab(struct page *page, struct slab *slab)
{
	page->lru.prev = (struct list_head *)slab;
}

static inline struct slab *page_get_slab(struct page *page)
{
	BUG_ON(!PageSlab(page));
	return (struct slab *)page->lru.prev;
}

static inline struct kmem_cache *virt_to_cache(const void *obj)
{
	struct page *page = virt_to_head_page(obj);
	return page_get_cache(page);
}

static inline struct slab *virt_to_slab(const void *obj)
{
	struct page *page = virt_to_head_page(obj);
	return page_get_slab(page);
}

static inline void *index_to_obj(struct kmem_cache *cache, struct slab *slab,
				 unsigned int idx)
{
	return slab->s_mem + cache->buffer_size * idx;
}

/*
 * We want to avoid an expensive divide : (offset / cache->buffer_size)
 *   Using the fact that buffer_size is a constant for a particular cache,
 *   we can replace (offset / cache->buffer_size) by
 *   reciprocal_divide(offset, cache->reciprocal_buffer_size)
 */
static inline unsigned int obj_to_index(const struct kmem_cache *cache,
					const struct slab *slab, void *obj)
{
	u32 offset = (obj - slab->s_mem);
	return reciprocal_divide(offset, cache->reciprocal_buffer_size);
}

/*
 * These are the default caches for kmalloc. Custom caches can have other sizes.
 */
struct cache_sizes malloc_sizes[] = {
#define CACHE(x) { .cs_size = (x) },
#include <linux/kmalloc_sizes.h>
	CACHE(ULONG_MAX)
#undef CACHE
};
EXPORT_SYMBOL(malloc_sizes);

/* Must match cache_sizes above. Out of line to keep cache footprint low. */
struct cache_names {
	char *name;
	char *name_dma;
};

static struct cache_names __initdata cache_names[] = {
#define CACHE(x) { .name = "size-" #x, .name_dma = "size-" #x "(DMA)" },
#include <linux/kmalloc_sizes.h>
	{NULL,}
#undef CACHE
};

static struct arraycache_init initarray_cache __initdata =
    { {0, BOOT_CPUCACHE_ENTRIES, 1, 0} };
static struct arraycache_init initarray_generic =
    { {0, BOOT_CPUCACHE_ENTRIES, 1, 0} };

/* internal cache of cache description objs */
static struct kmem_cache cache_cache = {
	.batchcount = 1,
	.limit = BOOT_CPUCACHE_ENTRIES,
	.shared = 1,
	.buffer_size = sizeof(struct kmem_cache),
	.name = "kmem_cache",
};

#define BAD_ALIEN_MAGIC 0x01020304ul

#ifdef CONFIG_LOCKDEP

/*
 * Slab sometimes uses the kmalloc slabs to store the slab headers
 * for other slabs "off slab".
 * The locking for this is tricky in that it nests within the locks
 * of all other slabs in a few places; to deal with this special
 * locking we put on-slab caches into a separate lock-class.
 *
 * We set lock class for alien array caches which are up during init.
 * The lock annotation will be lost if all cpus of a node goes down and
 * then comes back up during hotplug
 */
static struct lock_class_key on_slab_l3_key;
static struct lock_class_key on_slab_alc_key;

static inline void init_lock_keys(void)

{
	int q;
	struct cache_sizes *s = malloc_sizes;

	while (s->cs_size != ULONG_MAX) {
		for_each_node(q) {
			struct array_cache **alc;
			int r;
			struct kmem_list3 *l3 = s->cs_cachep->nodelists[q];
			if (!l3 || OFF_SLAB(s->cs_cachep))
				continue;
			lockdep_set_class(&l3->list_lock, &on_slab_l3_key);
			alc = l3->alien;
			/*
			 * FIXME: This check for BAD_ALIEN_MAGIC
			 * should go away when common slab code is taught to
			 * work even without alien caches.
			 * Currently, non NUMA code returns BAD_ALIEN_MAGIC
			 * for alloc_alien_cache,
			 */
			if (!alc || (unsigned long)alc == BAD_ALIEN_MAGIC)
				continue;
			for_each_node(r) {
				if (alc[r])
					lockdep_set_class(&alc[r]->lock,
					     &on_slab_alc_key);
			}
		}
		s++;
	}
}
#else
static inline void init_lock_keys(void)
{
}
#endif

/*
 * Guard access to the cache-chain.
 */
static DEFINE_MUTEX(cache_chain_mutex);
static struct list_head cache_chain;

/*
 * chicken and egg problem: delay the per-cpu array allocation
 * until the general caches are up.
 */
static enum {
	NONE,
	PARTIAL_AC,
	PARTIAL_L3,
	FULL
} g_cpucache_up;

/*
 * used by boot code to determine if it can use slab based allocator
 */
int slab_is_available(void)
{
	return g_cpucache_up == FULL;
}

static DEFINE_PER_CPU(struct delayed_work, reap_work);

static inline struct array_cache *cpu_cache_get(struct kmem_cache *cachep)
{
	return cachep->array[smp_processor_id()];
}

static inline struct kmem_cache *__find_general_cachep(size_t size,
							gfp_t gfpflags)
{
	struct cache_sizes *csizep = malloc_sizes;

#if DEBUG
	/* This happens if someone tries to call
	 * kmem_cache_create(), or __kmalloc(), before
	 * the generic caches are initialized.
	 */
	BUG_ON(malloc_sizes[INDEX_AC].cs_cachep == NULL);
#endif
	if (!size)
		return ZERO_SIZE_PTR;

	while (size > csizep->cs_size)
		csizep++;

	/*
	 * Really subtle: The last entry with cs->cs_size==ULONG_MAX
	 * has cs_{dma,}cachep==NULL. Thus no special case
	 * for large kmalloc calls required.
	 */
#ifdef CONFIG_ZONE_DMA
	if (unlikely(gfpflags & GFP_DMA))
		return csizep->cs_dmacachep;
#endif
	return csizep->cs_cachep;
}

static struct kmem_cache *kmem_find_general_cachep(size_t size, gfp_t gfpflags)
{
	return __find_general_cachep(size, gfpflags);
}

static size_t slab_mgmt_size(size_t nr_objs, size_t align)
{
	return ALIGN(sizeof(struct slab)+nr_objs*sizeof(kmem_bufctl_t), align);
}

/*
 * Calculate the number of objects and left-over bytes for a given buffer size.
 */
static void cache_estimate(unsigned long gfporder, size_t buffer_size,
			   size_t align, int flags, size_t *left_over,
			   unsigned int *num)
{
	int nr_objs;
	size_t mgmt_size;
	size_t slab_size = PAGE_SIZE << gfporder;

	/*
	 * The slab management structure can be either off the slab or
	 * on it. For the latter case, the memory allocated for a
	 * slab is used for:
	 *
	 * - The struct slab
	 * - One kmem_bufctl_t for each object
	 * - Padding to respect alignment of @align
	 * - @buffer_size bytes for each object
	 *
	 * If the slab management structure is off the slab, then the
	 * alignment will already be calculated into the size. Because
	 * the slabs are all pages aligned, the objects will be at the
	 * correct alignment when allocated.
	 */
	if (flags & CFLGS_OFF_SLAB) {
		mgmt_size = 0;
		nr_objs = slab_size / buffer_size;

		if (nr_objs > SLAB_LIMIT)
			nr_objs = SLAB_LIMIT;
	} else {
		/*
		 * Ignore padding for the initial guess. The padding
		 * is at most @align-1 bytes, and @buffer_size is at
		 * least @align. In the worst case, this result will
		 * be one greater than the number of objects that fit
		 * into the memory allocation when taking the padding
		 * into account.
		 */
		nr_objs = (slab_size - sizeof(struct slab)) /
			  (buffer_size + sizeof(kmem_bufctl_t));

		/*
		 * This calculated number will be either the right
		 * amount, or one greater than what we want.
		 */
		if (slab_mgmt_size(nr_objs, align) + nr_objs*buffer_size
		       > slab_size)
			nr_objs--;

		if (nr_objs > SLAB_LIMIT)
			nr_objs = SLAB_LIMIT;

		mgmt_size = slab_mgmt_size(nr_objs, align);
	}
	*num = nr_objs;
	*left_over = slab_size - nr_objs*buffer_size - mgmt_size;
}

#define slab_error(cachep, msg) __slab_error(__func__, cachep, msg)

static void __slab_error(const char *function, struct kmem_cache *cachep,
			char *msg)
{
	printk(KERN_ERR "slab error in %s(): cache `%s': %s\n",
	       function, cachep->name, msg);
	dump_stack();
}

/*
 * By default on NUMA we use alien caches to stage the freeing of
 * objects allocated from other nodes. This causes massive memory
 * inefficiencies when using fake NUMA setup to split memory into a
 * large number of small nodes, so it can be disabled on the command
 * line
  */

static int use_alien_caches __read_mostly = 1;
static int numa_platform __read_mostly = 1;
static int __init noaliencache_setup(char *s)
{
	use_alien_caches = 0;
	return 1;
}
__setup("noaliencache", noaliencache_setup);

#ifdef CONFIG_NUMA
/*
 * Special reaping functions for NUMA systems called from cache_reap().
 * These take care of doing round robin flushing of alien caches (containing
 * objects freed on different nodes from which they were allocated) and the
 * flushing of remote pcps by calling drain_node_pages.
 */
static DEFINE_PER_CPU(unsigned long, reap_node);

static void init_reap_node(int cpu)
{
	int node;

	node = next_node(cpu_to_node(cpu), node_online_map);
	if (node == MAX_NUMNODES)
		node = first_node(node_online_map);

	per_cpu(reap_node, cpu) = node;
}

static void next_reap_node(void)
{
	int node = __get_cpu_var(reap_node);

	node = next_node(node, node_online_map);
	if (unlikely(node >= MAX_NUMNODES))
		node = first_node(node_online_map);
	__get_cpu_var(reap_node) = node;
}

#else
#define init_reap_node(cpu) do { } while (0)
#define next_reap_node(void) do { } while (0)
#endif

/*
 * Initiate the reap timer running on the target CPU.  We run at around 1 to 2Hz
 * via the workqueue/eventd.
 * Add the CPU number into the expiration time to minimize the possibility of
 * the CPUs getting into lockstep and contending for the global cache chain
 * lock.
 */
static void __cpuinit start_cpu_timer(int cpu)
{
	struct delayed_work *reap_work = &per_cpu(reap_work, cpu);

	/*
	 * When this gets called from do_initcalls via cpucache_init(),
	 * init_workqueues() has already run, so keventd will be setup
	 * at that time.
	 */
	if (keventd_up() && reap_work->work.func == NULL) {
		init_reap_node(cpu);
		INIT_DELAYED_WORK(reap_work, cache_reap);
		schedule_delayed_work_on(cpu, reap_work,
					__round_jiffies_relative(HZ, cpu));
	}
}

static struct array_cache *alloc_arraycache(int node, int entries,
					    int batchcount, gfp_t gfp)
{
	int memsize = sizeof(void *) * entries + sizeof(struct array_cache);
	struct array_cache *nc = NULL;

<<<<<<< HEAD
	nc = kmalloc_node(memsize, gfp, node);
=======
	nc = kmalloc_node(memsize, GFP_KERNEL, node);
	/*
	 * The array_cache structures contain pointers to free object.
	 * However, when such objects are allocated or transfered to another
	 * cache the pointers are not cleared and they could be counted as
	 * valid references during a kmemleak scan. Therefore, kmemleak must
	 * not scan such objects.
	 */
	kmemleak_no_scan(nc);
>>>>>>> 3aa27bbe
	if (nc) {
		nc->avail = 0;
		nc->limit = entries;
		nc->batchcount = batchcount;
		nc->touched = 0;
		spin_lock_init(&nc->lock);
	}
	return nc;
}

/*
 * Transfer objects in one arraycache to another.
 * Locking must be handled by the caller.
 *
 * Return the number of entries transferred.
 */
static int transfer_objects(struct array_cache *to,
		struct array_cache *from, unsigned int max)
{
	/* Figure out how many entries to transfer */
	int nr = min(min(from->avail, max), to->limit - to->avail);

	if (!nr)
		return 0;

	memcpy(to->entry + to->avail, from->entry + from->avail -nr,
			sizeof(void *) *nr);

	from->avail -= nr;
	to->avail += nr;
	to->touched = 1;
	return nr;
}

#ifndef CONFIG_NUMA

#define drain_alien_cache(cachep, alien) do { } while (0)
#define reap_alien(cachep, l3) do { } while (0)

static inline struct array_cache **alloc_alien_cache(int node, int limit, gfp_t gfp)
{
	return (struct array_cache **)BAD_ALIEN_MAGIC;
}

static inline void free_alien_cache(struct array_cache **ac_ptr)
{
}

static inline int cache_free_alien(struct kmem_cache *cachep, void *objp)
{
	return 0;
}

static inline void *alternate_node_alloc(struct kmem_cache *cachep,
		gfp_t flags)
{
	return NULL;
}

static inline void *____cache_alloc_node(struct kmem_cache *cachep,
		 gfp_t flags, int nodeid)
{
	return NULL;
}

#else	/* CONFIG_NUMA */

static void *____cache_alloc_node(struct kmem_cache *, gfp_t, int);
static void *alternate_node_alloc(struct kmem_cache *, gfp_t);

static struct array_cache **alloc_alien_cache(int node, int limit, gfp_t gfp)
{
	struct array_cache **ac_ptr;
	int memsize = sizeof(void *) * nr_node_ids;
	int i;

	if (limit > 1)
		limit = 12;
	ac_ptr = kmalloc_node(memsize, gfp, node);
	if (ac_ptr) {
		for_each_node(i) {
			if (i == node || !node_online(i)) {
				ac_ptr[i] = NULL;
				continue;
			}
			ac_ptr[i] = alloc_arraycache(node, limit, 0xbaadf00d, gfp);
			if (!ac_ptr[i]) {
				for (i--; i >= 0; i--)
					kfree(ac_ptr[i]);
				kfree(ac_ptr);
				return NULL;
			}
		}
	}
	return ac_ptr;
}

static void free_alien_cache(struct array_cache **ac_ptr)
{
	int i;

	if (!ac_ptr)
		return;
	for_each_node(i)
	    kfree(ac_ptr[i]);
	kfree(ac_ptr);
}

static void __drain_alien_cache(struct kmem_cache *cachep,
				struct array_cache *ac, int node)
{
	struct kmem_list3 *rl3 = cachep->nodelists[node];

	if (ac->avail) {
		spin_lock(&rl3->list_lock);
		/*
		 * Stuff objects into the remote nodes shared array first.
		 * That way we could avoid the overhead of putting the objects
		 * into the free lists and getting them back later.
		 */
		if (rl3->shared)
			transfer_objects(rl3->shared, ac, ac->limit);

		free_block(cachep, ac->entry, ac->avail, node);
		ac->avail = 0;
		spin_unlock(&rl3->list_lock);
	}
}

/*
 * Called from cache_reap() to regularly drain alien caches round robin.
 */
static void reap_alien(struct kmem_cache *cachep, struct kmem_list3 *l3)
{
	int node = __get_cpu_var(reap_node);

	if (l3->alien) {
		struct array_cache *ac = l3->alien[node];

		if (ac && ac->avail && spin_trylock_irq(&ac->lock)) {
			__drain_alien_cache(cachep, ac, node);
			spin_unlock_irq(&ac->lock);
		}
	}
}

static void drain_alien_cache(struct kmem_cache *cachep,
				struct array_cache **alien)
{
	int i = 0;
	struct array_cache *ac;
	unsigned long flags;

	for_each_online_node(i) {
		ac = alien[i];
		if (ac) {
			spin_lock_irqsave(&ac->lock, flags);
			__drain_alien_cache(cachep, ac, i);
			spin_unlock_irqrestore(&ac->lock, flags);
		}
	}
}

static inline int cache_free_alien(struct kmem_cache *cachep, void *objp)
{
	struct slab *slabp = virt_to_slab(objp);
	int nodeid = slabp->nodeid;
	struct kmem_list3 *l3;
	struct array_cache *alien = NULL;
	int node;

	node = numa_node_id();

	/*
	 * Make sure we are not freeing a object from another node to the array
	 * cache on this cpu.
	 */
	if (likely(slabp->nodeid == node))
		return 0;

	l3 = cachep->nodelists[node];
	STATS_INC_NODEFREES(cachep);
	if (l3->alien && l3->alien[nodeid]) {
		alien = l3->alien[nodeid];
		spin_lock(&alien->lock);
		if (unlikely(alien->avail == alien->limit)) {
			STATS_INC_ACOVERFLOW(cachep);
			__drain_alien_cache(cachep, alien, nodeid);
		}
		alien->entry[alien->avail++] = objp;
		spin_unlock(&alien->lock);
	} else {
		spin_lock(&(cachep->nodelists[nodeid])->list_lock);
		free_block(cachep, &objp, 1, nodeid);
		spin_unlock(&(cachep->nodelists[nodeid])->list_lock);
	}
	return 1;
}
#endif

static void __cpuinit cpuup_canceled(long cpu)
{
	struct kmem_cache *cachep;
	struct kmem_list3 *l3 = NULL;
	int node = cpu_to_node(cpu);
	const struct cpumask *mask = cpumask_of_node(node);

	list_for_each_entry(cachep, &cache_chain, next) {
		struct array_cache *nc;
		struct array_cache *shared;
		struct array_cache **alien;

		/* cpu is dead; no one can alloc from it. */
		nc = cachep->array[cpu];
		cachep->array[cpu] = NULL;
		l3 = cachep->nodelists[node];

		if (!l3)
			goto free_array_cache;

		spin_lock_irq(&l3->list_lock);

		/* Free limit for this kmem_list3 */
		l3->free_limit -= cachep->batchcount;
		if (nc)
			free_block(cachep, nc->entry, nc->avail, node);

		if (!cpus_empty(*mask)) {
			spin_unlock_irq(&l3->list_lock);
			goto free_array_cache;
		}

		shared = l3->shared;
		if (shared) {
			free_block(cachep, shared->entry,
				   shared->avail, node);
			l3->shared = NULL;
		}

		alien = l3->alien;
		l3->alien = NULL;

		spin_unlock_irq(&l3->list_lock);

		kfree(shared);
		if (alien) {
			drain_alien_cache(cachep, alien);
			free_alien_cache(alien);
		}
free_array_cache:
		kfree(nc);
	}
	/*
	 * In the previous loop, all the objects were freed to
	 * the respective cache's slabs,  now we can go ahead and
	 * shrink each nodelist to its limit.
	 */
	list_for_each_entry(cachep, &cache_chain, next) {
		l3 = cachep->nodelists[node];
		if (!l3)
			continue;
		drain_freelist(cachep, l3, l3->free_objects);
	}
}

static int __cpuinit cpuup_prepare(long cpu)
{
	struct kmem_cache *cachep;
	struct kmem_list3 *l3 = NULL;
	int node = cpu_to_node(cpu);
	const int memsize = sizeof(struct kmem_list3);

	/*
	 * We need to do this right in the beginning since
	 * alloc_arraycache's are going to use this list.
	 * kmalloc_node allows us to add the slab to the right
	 * kmem_list3 and not this cpu's kmem_list3
	 */

	list_for_each_entry(cachep, &cache_chain, next) {
		/*
		 * Set up the size64 kmemlist for cpu before we can
		 * begin anything. Make sure some other cpu on this
		 * node has not already allocated this
		 */
		if (!cachep->nodelists[node]) {
			l3 = kmalloc_node(memsize, GFP_KERNEL, node);
			if (!l3)
				goto bad;
			kmem_list3_init(l3);
			l3->next_reap = jiffies + REAPTIMEOUT_LIST3 +
			    ((unsigned long)cachep) % REAPTIMEOUT_LIST3;

			/*
			 * The l3s don't come and go as CPUs come and
			 * go.  cache_chain_mutex is sufficient
			 * protection here.
			 */
			cachep->nodelists[node] = l3;
		}

		spin_lock_irq(&cachep->nodelists[node]->list_lock);
		cachep->nodelists[node]->free_limit =
			(1 + nr_cpus_node(node)) *
			cachep->batchcount + cachep->num;
		spin_unlock_irq(&cachep->nodelists[node]->list_lock);
	}

	/*
	 * Now we can go ahead with allocating the shared arrays and
	 * array caches
	 */
	list_for_each_entry(cachep, &cache_chain, next) {
		struct array_cache *nc;
		struct array_cache *shared = NULL;
		struct array_cache **alien = NULL;

		nc = alloc_arraycache(node, cachep->limit,
					cachep->batchcount, GFP_KERNEL);
		if (!nc)
			goto bad;
		if (cachep->shared) {
			shared = alloc_arraycache(node,
				cachep->shared * cachep->batchcount,
				0xbaadf00d, GFP_KERNEL);
			if (!shared) {
				kfree(nc);
				goto bad;
			}
		}
		if (use_alien_caches) {
			alien = alloc_alien_cache(node, cachep->limit, GFP_KERNEL);
			if (!alien) {
				kfree(shared);
				kfree(nc);
				goto bad;
			}
		}
		cachep->array[cpu] = nc;
		l3 = cachep->nodelists[node];
		BUG_ON(!l3);

		spin_lock_irq(&l3->list_lock);
		if (!l3->shared) {
			/*
			 * We are serialised from CPU_DEAD or
			 * CPU_UP_CANCELLED by the cpucontrol lock
			 */
			l3->shared = shared;
			shared = NULL;
		}
#ifdef CONFIG_NUMA
		if (!l3->alien) {
			l3->alien = alien;
			alien = NULL;
		}
#endif
		spin_unlock_irq(&l3->list_lock);
		kfree(shared);
		free_alien_cache(alien);
	}
	return 0;
bad:
	cpuup_canceled(cpu);
	return -ENOMEM;
}

static int __cpuinit cpuup_callback(struct notifier_block *nfb,
				    unsigned long action, void *hcpu)
{
	long cpu = (long)hcpu;
	int err = 0;

	switch (action) {
	case CPU_UP_PREPARE:
	case CPU_UP_PREPARE_FROZEN:
		mutex_lock(&cache_chain_mutex);
		err = cpuup_prepare(cpu);
		mutex_unlock(&cache_chain_mutex);
		break;
	case CPU_ONLINE:
	case CPU_ONLINE_FROZEN:
		start_cpu_timer(cpu);
		break;
#ifdef CONFIG_HOTPLUG_CPU
  	case CPU_DOWN_PREPARE:
  	case CPU_DOWN_PREPARE_FROZEN:
		/*
		 * Shutdown cache reaper. Note that the cache_chain_mutex is
		 * held so that if cache_reap() is invoked it cannot do
		 * anything expensive but will only modify reap_work
		 * and reschedule the timer.
		*/
		cancel_rearming_delayed_work(&per_cpu(reap_work, cpu));
		/* Now the cache_reaper is guaranteed to be not running. */
		per_cpu(reap_work, cpu).work.func = NULL;
  		break;
  	case CPU_DOWN_FAILED:
  	case CPU_DOWN_FAILED_FROZEN:
		start_cpu_timer(cpu);
  		break;
	case CPU_DEAD:
	case CPU_DEAD_FROZEN:
		/*
		 * Even if all the cpus of a node are down, we don't free the
		 * kmem_list3 of any cache. This to avoid a race between
		 * cpu_down, and a kmalloc allocation from another cpu for
		 * memory from the node of the cpu going down.  The list3
		 * structure is usually allocated from kmem_cache_create() and
		 * gets destroyed at kmem_cache_destroy().
		 */
		/* fall through */
#endif
	case CPU_UP_CANCELED:
	case CPU_UP_CANCELED_FROZEN:
		mutex_lock(&cache_chain_mutex);
		cpuup_canceled(cpu);
		mutex_unlock(&cache_chain_mutex);
		break;
	}
	return err ? NOTIFY_BAD : NOTIFY_OK;
}

static struct notifier_block __cpuinitdata cpucache_notifier = {
	&cpuup_callback, NULL, 0
};

/*
 * swap the static kmem_list3 with kmalloced memory
 */
static void init_list(struct kmem_cache *cachep, struct kmem_list3 *list,
			int nodeid)
{
	struct kmem_list3 *ptr;

	ptr = kmalloc_node(sizeof(struct kmem_list3), GFP_NOWAIT, nodeid);
	BUG_ON(!ptr);

	memcpy(ptr, list, sizeof(struct kmem_list3));
	/*
	 * Do not assume that spinlocks can be initialized via memcpy:
	 */
	spin_lock_init(&ptr->list_lock);

	MAKE_ALL_LISTS(cachep, ptr, nodeid);
	cachep->nodelists[nodeid] = ptr;
}

/*
 * For setting up all the kmem_list3s for cache whose buffer_size is same as
 * size of kmem_list3.
 */
static void __init set_up_list3s(struct kmem_cache *cachep, int index)
{
	int node;

	for_each_online_node(node) {
		cachep->nodelists[node] = &initkmem_list3[index + node];
		cachep->nodelists[node]->next_reap = jiffies +
		    REAPTIMEOUT_LIST3 +
		    ((unsigned long)cachep) % REAPTIMEOUT_LIST3;
	}
}

/*
 * Initialisation.  Called after the page allocator have been initialised and
 * before smp_init().
 */
void __init kmem_cache_init(void)
{
	size_t left_over;
	struct cache_sizes *sizes;
	struct cache_names *names;
	int i;
	int order;
	int node;

	if (num_possible_nodes() == 1) {
		use_alien_caches = 0;
		numa_platform = 0;
	}

	for (i = 0; i < NUM_INIT_LISTS; i++) {
		kmem_list3_init(&initkmem_list3[i]);
		if (i < MAX_NUMNODES)
			cache_cache.nodelists[i] = NULL;
	}
	set_up_list3s(&cache_cache, CACHE_CACHE);

	/*
	 * Fragmentation resistance on low memory - only use bigger
	 * page orders on machines with more than 32MB of memory.
	 */
	if (num_physpages > (32 << 20) >> PAGE_SHIFT)
		slab_break_gfp_order = BREAK_GFP_ORDER_HI;

	/* Bootstrap is tricky, because several objects are allocated
	 * from caches that do not exist yet:
	 * 1) initialize the cache_cache cache: it contains the struct
	 *    kmem_cache structures of all caches, except cache_cache itself:
	 *    cache_cache is statically allocated.
	 *    Initially an __init data area is used for the head array and the
	 *    kmem_list3 structures, it's replaced with a kmalloc allocated
	 *    array at the end of the bootstrap.
	 * 2) Create the first kmalloc cache.
	 *    The struct kmem_cache for the new cache is allocated normally.
	 *    An __init data area is used for the head array.
	 * 3) Create the remaining kmalloc caches, with minimally sized
	 *    head arrays.
	 * 4) Replace the __init data head arrays for cache_cache and the first
	 *    kmalloc cache with kmalloc allocated arrays.
	 * 5) Replace the __init data for kmem_list3 for cache_cache and
	 *    the other cache's with kmalloc allocated memory.
	 * 6) Resize the head arrays of the kmalloc caches to their final sizes.
	 */

	node = numa_node_id();

	/* 1) create the cache_cache */
	INIT_LIST_HEAD(&cache_chain);
	list_add(&cache_cache.next, &cache_chain);
	cache_cache.colour_off = cache_line_size();
	cache_cache.array[smp_processor_id()] = &initarray_cache.cache;
	cache_cache.nodelists[node] = &initkmem_list3[CACHE_CACHE + node];

	/*
	 * struct kmem_cache size depends on nr_node_ids, which
	 * can be less than MAX_NUMNODES.
	 */
	cache_cache.buffer_size = offsetof(struct kmem_cache, nodelists) +
				 nr_node_ids * sizeof(struct kmem_list3 *);
#if DEBUG
	cache_cache.obj_size = cache_cache.buffer_size;
#endif
	cache_cache.buffer_size = ALIGN(cache_cache.buffer_size,
					cache_line_size());
	cache_cache.reciprocal_buffer_size =
		reciprocal_value(cache_cache.buffer_size);

	for (order = 0; order < MAX_ORDER; order++) {
		cache_estimate(order, cache_cache.buffer_size,
			cache_line_size(), 0, &left_over, &cache_cache.num);
		if (cache_cache.num)
			break;
	}
	BUG_ON(!cache_cache.num);
	cache_cache.gfporder = order;
	cache_cache.colour = left_over / cache_cache.colour_off;
	cache_cache.slab_size = ALIGN(cache_cache.num * sizeof(kmem_bufctl_t) +
				      sizeof(struct slab), cache_line_size());

	/* 2+3) create the kmalloc caches */
	sizes = malloc_sizes;
	names = cache_names;

	/*
	 * Initialize the caches that provide memory for the array cache and the
	 * kmem_list3 structures first.  Without this, further allocations will
	 * bug.
	 */

	sizes[INDEX_AC].cs_cachep = kmem_cache_create(names[INDEX_AC].name,
					sizes[INDEX_AC].cs_size,
					ARCH_KMALLOC_MINALIGN,
					ARCH_KMALLOC_FLAGS|SLAB_PANIC,
					NULL);

	if (INDEX_AC != INDEX_L3) {
		sizes[INDEX_L3].cs_cachep =
			kmem_cache_create(names[INDEX_L3].name,
				sizes[INDEX_L3].cs_size,
				ARCH_KMALLOC_MINALIGN,
				ARCH_KMALLOC_FLAGS|SLAB_PANIC,
				NULL);
	}

	slab_early_init = 0;

	while (sizes->cs_size != ULONG_MAX) {
		/*
		 * For performance, all the general caches are L1 aligned.
		 * This should be particularly beneficial on SMP boxes, as it
		 * eliminates "false sharing".
		 * Note for systems short on memory removing the alignment will
		 * allow tighter packing of the smaller caches.
		 */
		if (!sizes->cs_cachep) {
			sizes->cs_cachep = kmem_cache_create(names->name,
					sizes->cs_size,
					ARCH_KMALLOC_MINALIGN,
					ARCH_KMALLOC_FLAGS|SLAB_PANIC,
					NULL);
		}
#ifdef CONFIG_ZONE_DMA
		sizes->cs_dmacachep = kmem_cache_create(
					names->name_dma,
					sizes->cs_size,
					ARCH_KMALLOC_MINALIGN,
					ARCH_KMALLOC_FLAGS|SLAB_CACHE_DMA|
						SLAB_PANIC,
					NULL);
#endif
		sizes++;
		names++;
	}
	/* 4) Replace the bootstrap head arrays */
	{
		struct array_cache *ptr;

		ptr = kmalloc(sizeof(struct arraycache_init), GFP_NOWAIT);

		BUG_ON(cpu_cache_get(&cache_cache) != &initarray_cache.cache);
		memcpy(ptr, cpu_cache_get(&cache_cache),
		       sizeof(struct arraycache_init));
		/*
		 * Do not assume that spinlocks can be initialized via memcpy:
		 */
		spin_lock_init(&ptr->lock);

		cache_cache.array[smp_processor_id()] = ptr;

		ptr = kmalloc(sizeof(struct arraycache_init), GFP_NOWAIT);

		BUG_ON(cpu_cache_get(malloc_sizes[INDEX_AC].cs_cachep)
		       != &initarray_generic.cache);
		memcpy(ptr, cpu_cache_get(malloc_sizes[INDEX_AC].cs_cachep),
		       sizeof(struct arraycache_init));
		/*
		 * Do not assume that spinlocks can be initialized via memcpy:
		 */
		spin_lock_init(&ptr->lock);

		malloc_sizes[INDEX_AC].cs_cachep->array[smp_processor_id()] =
		    ptr;
	}
	/* 5) Replace the bootstrap kmem_list3's */
	{
		int nid;

		for_each_online_node(nid) {
			init_list(&cache_cache, &initkmem_list3[CACHE_CACHE + nid], nid);

			init_list(malloc_sizes[INDEX_AC].cs_cachep,
				  &initkmem_list3[SIZE_AC + nid], nid);

			if (INDEX_AC != INDEX_L3) {
				init_list(malloc_sizes[INDEX_L3].cs_cachep,
					  &initkmem_list3[SIZE_L3 + nid], nid);
			}
		}
	}

	/* 6) resize the head arrays to their final sizes */
	{
		struct kmem_cache *cachep;
		mutex_lock(&cache_chain_mutex);
		list_for_each_entry(cachep, &cache_chain, next)
			if (enable_cpucache(cachep, GFP_NOWAIT))
				BUG();
		mutex_unlock(&cache_chain_mutex);
	}

	/* Annotate slab for lockdep -- annotate the malloc caches */
	init_lock_keys();


	/* Done! */
	g_cpucache_up = FULL;

	/*
	 * Register a cpu startup notifier callback that initializes
	 * cpu_cache_get for all new cpus
	 */
	register_cpu_notifier(&cpucache_notifier);

	/*
	 * The reap timers are started later, with a module init call: That part
	 * of the kernel is not yet operational.
	 */
}

static int __init cpucache_init(void)
{
	int cpu;

	/*
	 * Register the timers that return unneeded pages to the page allocator
	 */
	for_each_online_cpu(cpu)
		start_cpu_timer(cpu);
	return 0;
}
__initcall(cpucache_init);

/*
 * Interface to system's page allocator. No need to hold the cache-lock.
 *
 * If we requested dmaable memory, we will get it. Even if we
 * did not request dmaable memory, we might get it, but that
 * would be relatively rare and ignorable.
 */
static void *kmem_getpages(struct kmem_cache *cachep, gfp_t flags, int nodeid)
{
	struct page *page;
	int nr_pages;
	int i;

#ifndef CONFIG_MMU
	/*
	 * Nommu uses slab's for process anonymous memory allocations, and thus
	 * requires __GFP_COMP to properly refcount higher order allocations
	 */
	flags |= __GFP_COMP;
#endif

	flags |= cachep->gfpflags;
	if (cachep->flags & SLAB_RECLAIM_ACCOUNT)
		flags |= __GFP_RECLAIMABLE;

	page = alloc_pages_node(nodeid, flags, cachep->gfporder);
	if (!page)
		return NULL;

	nr_pages = (1 << cachep->gfporder);
	if (cachep->flags & SLAB_RECLAIM_ACCOUNT)
		add_zone_page_state(page_zone(page),
			NR_SLAB_RECLAIMABLE, nr_pages);
	else
		add_zone_page_state(page_zone(page),
			NR_SLAB_UNRECLAIMABLE, nr_pages);
	for (i = 0; i < nr_pages; i++)
		__SetPageSlab(page + i);
	return page_address(page);
}

/*
 * Interface to system's page release.
 */
static void kmem_freepages(struct kmem_cache *cachep, void *addr)
{
	unsigned long i = (1 << cachep->gfporder);
	struct page *page = virt_to_page(addr);
	const unsigned long nr_freed = i;

	if (cachep->flags & SLAB_RECLAIM_ACCOUNT)
		sub_zone_page_state(page_zone(page),
				NR_SLAB_RECLAIMABLE, nr_freed);
	else
		sub_zone_page_state(page_zone(page),
				NR_SLAB_UNRECLAIMABLE, nr_freed);
	while (i--) {
		BUG_ON(!PageSlab(page));
		__ClearPageSlab(page);
		page++;
	}
	if (current->reclaim_state)
		current->reclaim_state->reclaimed_slab += nr_freed;
	free_pages((unsigned long)addr, cachep->gfporder);
}

static void kmem_rcu_free(struct rcu_head *head)
{
	struct slab_rcu *slab_rcu = (struct slab_rcu *)head;
	struct kmem_cache *cachep = slab_rcu->cachep;

	kmem_freepages(cachep, slab_rcu->addr);
	if (OFF_SLAB(cachep))
		kmem_cache_free(cachep->slabp_cache, slab_rcu);
}

#if DEBUG

#ifdef CONFIG_DEBUG_PAGEALLOC
static void store_stackinfo(struct kmem_cache *cachep, unsigned long *addr,
			    unsigned long caller)
{
	int size = obj_size(cachep);

	addr = (unsigned long *)&((char *)addr)[obj_offset(cachep)];

	if (size < 5 * sizeof(unsigned long))
		return;

	*addr++ = 0x12345678;
	*addr++ = caller;
	*addr++ = smp_processor_id();
	size -= 3 * sizeof(unsigned long);
	{
		unsigned long *sptr = &caller;
		unsigned long svalue;

		while (!kstack_end(sptr)) {
			svalue = *sptr++;
			if (kernel_text_address(svalue)) {
				*addr++ = svalue;
				size -= sizeof(unsigned long);
				if (size <= sizeof(unsigned long))
					break;
			}
		}

	}
	*addr++ = 0x87654321;
}
#endif

static void poison_obj(struct kmem_cache *cachep, void *addr, unsigned char val)
{
	int size = obj_size(cachep);
	addr = &((char *)addr)[obj_offset(cachep)];

	memset(addr, val, size);
	*(unsigned char *)(addr + size - 1) = POISON_END;
}

static void dump_line(char *data, int offset, int limit)
{
	int i;
	unsigned char error = 0;
	int bad_count = 0;

	printk(KERN_ERR "%03x:", offset);
	for (i = 0; i < limit; i++) {
		if (data[offset + i] != POISON_FREE) {
			error = data[offset + i];
			bad_count++;
		}
		printk(" %02x", (unsigned char)data[offset + i]);
	}
	printk("\n");

	if (bad_count == 1) {
		error ^= POISON_FREE;
		if (!(error & (error - 1))) {
			printk(KERN_ERR "Single bit error detected. Probably "
					"bad RAM.\n");
#ifdef CONFIG_X86
			printk(KERN_ERR "Run memtest86+ or a similar memory "
					"test tool.\n");
#else
			printk(KERN_ERR "Run a memory test tool.\n");
#endif
		}
	}
}
#endif

#if DEBUG

static void print_objinfo(struct kmem_cache *cachep, void *objp, int lines)
{
	int i, size;
	char *realobj;

	if (cachep->flags & SLAB_RED_ZONE) {
		printk(KERN_ERR "Redzone: 0x%llx/0x%llx.\n",
			*dbg_redzone1(cachep, objp),
			*dbg_redzone2(cachep, objp));
	}

	if (cachep->flags & SLAB_STORE_USER) {
		printk(KERN_ERR "Last user: [<%p>]",
			*dbg_userword(cachep, objp));
		print_symbol("(%s)",
				(unsigned long)*dbg_userword(cachep, objp));
		printk("\n");
	}
	realobj = (char *)objp + obj_offset(cachep);
	size = obj_size(cachep);
	for (i = 0; i < size && lines; i += 16, lines--) {
		int limit;
		limit = 16;
		if (i + limit > size)
			limit = size - i;
		dump_line(realobj, i, limit);
	}
}

static void check_poison_obj(struct kmem_cache *cachep, void *objp)
{
	char *realobj;
	int size, i;
	int lines = 0;

	realobj = (char *)objp + obj_offset(cachep);
	size = obj_size(cachep);

	for (i = 0; i < size; i++) {
		char exp = POISON_FREE;
		if (i == size - 1)
			exp = POISON_END;
		if (realobj[i] != exp) {
			int limit;
			/* Mismatch ! */
			/* Print header */
			if (lines == 0) {
				printk(KERN_ERR
					"Slab corruption: %s start=%p, len=%d\n",
					cachep->name, realobj, size);
				print_objinfo(cachep, objp, 0);
			}
			/* Hexdump the affected line */
			i = (i / 16) * 16;
			limit = 16;
			if (i + limit > size)
				limit = size - i;
			dump_line(realobj, i, limit);
			i += 16;
			lines++;
			/* Limit to 5 lines */
			if (lines > 5)
				break;
		}
	}
	if (lines != 0) {
		/* Print some data about the neighboring objects, if they
		 * exist:
		 */
		struct slab *slabp = virt_to_slab(objp);
		unsigned int objnr;

		objnr = obj_to_index(cachep, slabp, objp);
		if (objnr) {
			objp = index_to_obj(cachep, slabp, objnr - 1);
			realobj = (char *)objp + obj_offset(cachep);
			printk(KERN_ERR "Prev obj: start=%p, len=%d\n",
			       realobj, size);
			print_objinfo(cachep, objp, 2);
		}
		if (objnr + 1 < cachep->num) {
			objp = index_to_obj(cachep, slabp, objnr + 1);
			realobj = (char *)objp + obj_offset(cachep);
			printk(KERN_ERR "Next obj: start=%p, len=%d\n",
			       realobj, size);
			print_objinfo(cachep, objp, 2);
		}
	}
}
#endif

#if DEBUG
static void slab_destroy_debugcheck(struct kmem_cache *cachep, struct slab *slabp)
{
	int i;
	for (i = 0; i < cachep->num; i++) {
		void *objp = index_to_obj(cachep, slabp, i);

		if (cachep->flags & SLAB_POISON) {
#ifdef CONFIG_DEBUG_PAGEALLOC
			if (cachep->buffer_size % PAGE_SIZE == 0 &&
					OFF_SLAB(cachep))
				kernel_map_pages(virt_to_page(objp),
					cachep->buffer_size / PAGE_SIZE, 1);
			else
				check_poison_obj(cachep, objp);
#else
			check_poison_obj(cachep, objp);
#endif
		}
		if (cachep->flags & SLAB_RED_ZONE) {
			if (*dbg_redzone1(cachep, objp) != RED_INACTIVE)
				slab_error(cachep, "start of a freed object "
					   "was overwritten");
			if (*dbg_redzone2(cachep, objp) != RED_INACTIVE)
				slab_error(cachep, "end of a freed object "
					   "was overwritten");
		}
	}
}
#else
static void slab_destroy_debugcheck(struct kmem_cache *cachep, struct slab *slabp)
{
}
#endif

/**
 * slab_destroy - destroy and release all objects in a slab
 * @cachep: cache pointer being destroyed
 * @slabp: slab pointer being destroyed
 *
 * Destroy all the objs in a slab, and release the mem back to the system.
 * Before calling the slab must have been unlinked from the cache.  The
 * cache-lock is not held/needed.
 */
static void slab_destroy(struct kmem_cache *cachep, struct slab *slabp)
{
	void *addr = slabp->s_mem - slabp->colouroff;

	slab_destroy_debugcheck(cachep, slabp);
	if (unlikely(cachep->flags & SLAB_DESTROY_BY_RCU)) {
		struct slab_rcu *slab_rcu;

		slab_rcu = (struct slab_rcu *)slabp;
		slab_rcu->cachep = cachep;
		slab_rcu->addr = addr;
		call_rcu(&slab_rcu->head, kmem_rcu_free);
	} else {
		kmem_freepages(cachep, addr);
		if (OFF_SLAB(cachep))
			kmem_cache_free(cachep->slabp_cache, slabp);
	}
}

static void __kmem_cache_destroy(struct kmem_cache *cachep)
{
	int i;
	struct kmem_list3 *l3;

	for_each_online_cpu(i)
	    kfree(cachep->array[i]);

	/* NUMA: free the list3 structures */
	for_each_online_node(i) {
		l3 = cachep->nodelists[i];
		if (l3) {
			kfree(l3->shared);
			free_alien_cache(l3->alien);
			kfree(l3);
		}
	}
	kmem_cache_free(&cache_cache, cachep);
}


/**
 * calculate_slab_order - calculate size (page order) of slabs
 * @cachep: pointer to the cache that is being created
 * @size: size of objects to be created in this cache.
 * @align: required alignment for the objects.
 * @flags: slab allocation flags
 *
 * Also calculates the number of objects per slab.
 *
 * This could be made much more intelligent.  For now, try to avoid using
 * high order pages for slabs.  When the gfp() functions are more friendly
 * towards high-order requests, this should be changed.
 */
static size_t calculate_slab_order(struct kmem_cache *cachep,
			size_t size, size_t align, unsigned long flags)
{
	unsigned long offslab_limit;
	size_t left_over = 0;
	int gfporder;

	for (gfporder = 0; gfporder <= KMALLOC_MAX_ORDER; gfporder++) {
		unsigned int num;
		size_t remainder;

		cache_estimate(gfporder, size, align, flags, &remainder, &num);
		if (!num)
			continue;

		if (flags & CFLGS_OFF_SLAB) {
			/*
			 * Max number of objs-per-slab for caches which
			 * use off-slab slabs. Needed to avoid a possible
			 * looping condition in cache_grow().
			 */
			offslab_limit = size - sizeof(struct slab);
			offslab_limit /= sizeof(kmem_bufctl_t);

 			if (num > offslab_limit)
				break;
		}

		/* Found something acceptable - save it away */
		cachep->num = num;
		cachep->gfporder = gfporder;
		left_over = remainder;

		/*
		 * A VFS-reclaimable slab tends to have most allocations
		 * as GFP_NOFS and we really don't want to have to be allocating
		 * higher-order pages when we are unable to shrink dcache.
		 */
		if (flags & SLAB_RECLAIM_ACCOUNT)
			break;

		/*
		 * Large number of objects is good, but very large slabs are
		 * currently bad for the gfp()s.
		 */
		if (gfporder >= slab_break_gfp_order)
			break;

		/*
		 * Acceptable internal fragmentation?
		 */
		if (left_over * 8 <= (PAGE_SIZE << gfporder))
			break;
	}
	return left_over;
}

static int __init_refok setup_cpu_cache(struct kmem_cache *cachep, gfp_t gfp)
{
	if (g_cpucache_up == FULL)
		return enable_cpucache(cachep, gfp);

	if (g_cpucache_up == NONE) {
		/*
		 * Note: the first kmem_cache_create must create the cache
		 * that's used by kmalloc(24), otherwise the creation of
		 * further caches will BUG().
		 */
		cachep->array[smp_processor_id()] = &initarray_generic.cache;

		/*
		 * If the cache that's used by kmalloc(sizeof(kmem_list3)) is
		 * the first cache, then we need to set up all its list3s,
		 * otherwise the creation of further caches will BUG().
		 */
		set_up_list3s(cachep, SIZE_AC);
		if (INDEX_AC == INDEX_L3)
			g_cpucache_up = PARTIAL_L3;
		else
			g_cpucache_up = PARTIAL_AC;
	} else {
		cachep->array[smp_processor_id()] =
			kmalloc(sizeof(struct arraycache_init), gfp);

		if (g_cpucache_up == PARTIAL_AC) {
			set_up_list3s(cachep, SIZE_L3);
			g_cpucache_up = PARTIAL_L3;
		} else {
			int node;
			for_each_online_node(node) {
				cachep->nodelists[node] =
				    kmalloc_node(sizeof(struct kmem_list3),
						GFP_KERNEL, node);
				BUG_ON(!cachep->nodelists[node]);
				kmem_list3_init(cachep->nodelists[node]);
			}
		}
	}
	cachep->nodelists[numa_node_id()]->next_reap =
			jiffies + REAPTIMEOUT_LIST3 +
			((unsigned long)cachep) % REAPTIMEOUT_LIST3;

	cpu_cache_get(cachep)->avail = 0;
	cpu_cache_get(cachep)->limit = BOOT_CPUCACHE_ENTRIES;
	cpu_cache_get(cachep)->batchcount = 1;
	cpu_cache_get(cachep)->touched = 0;
	cachep->batchcount = 1;
	cachep->limit = BOOT_CPUCACHE_ENTRIES;
	return 0;
}

/**
 * kmem_cache_create - Create a cache.
 * @name: A string which is used in /proc/slabinfo to identify this cache.
 * @size: The size of objects to be created in this cache.
 * @align: The required alignment for the objects.
 * @flags: SLAB flags
 * @ctor: A constructor for the objects.
 *
 * Returns a ptr to the cache on success, NULL on failure.
 * Cannot be called within a int, but can be interrupted.
 * The @ctor is run when new pages are allocated by the cache.
 *
 * @name must be valid until the cache is destroyed. This implies that
 * the module calling this has to destroy the cache before getting unloaded.
 * Note that kmem_cache_name() is not guaranteed to return the same pointer,
 * therefore applications must manage it themselves.
 *
 * The flags are
 *
 * %SLAB_POISON - Poison the slab with a known test pattern (a5a5a5a5)
 * to catch references to uninitialised memory.
 *
 * %SLAB_RED_ZONE - Insert `Red' zones around the allocated memory to check
 * for buffer overruns.
 *
 * %SLAB_HWCACHE_ALIGN - Align the objects in this cache to a hardware
 * cacheline.  This can be beneficial if you're counting cycles as closely
 * as davem.
 */
struct kmem_cache *
kmem_cache_create (const char *name, size_t size, size_t align,
	unsigned long flags, void (*ctor)(void *))
{
	size_t left_over, slab_size, ralign;
	struct kmem_cache *cachep = NULL, *pc;
	gfp_t gfp;

	/*
	 * Sanity checks... these are all serious usage bugs.
	 */
	if (!name || in_interrupt() || (size < BYTES_PER_WORD) ||
	    size > KMALLOC_MAX_SIZE) {
		printk(KERN_ERR "%s: Early error in slab %s\n", __func__,
				name);
		BUG();
	}

	/*
	 * We use cache_chain_mutex to ensure a consistent view of
	 * cpu_online_mask as well.  Please see cpuup_callback
	 */
	if (slab_is_available()) {
		get_online_cpus();
		mutex_lock(&cache_chain_mutex);
	}

	list_for_each_entry(pc, &cache_chain, next) {
		char tmp;
		int res;

		/*
		 * This happens when the module gets unloaded and doesn't
		 * destroy its slab cache and no-one else reuses the vmalloc
		 * area of the module.  Print a warning.
		 */
		res = probe_kernel_address(pc->name, tmp);
		if (res) {
			printk(KERN_ERR
			       "SLAB: cache with size %d has lost its name\n",
			       pc->buffer_size);
			continue;
		}

		if (!strcmp(pc->name, name)) {
			printk(KERN_ERR
			       "kmem_cache_create: duplicate cache %s\n", name);
			dump_stack();
			goto oops;
		}
	}

#if DEBUG
	WARN_ON(strchr(name, ' '));	/* It confuses parsers */
#if FORCED_DEBUG
	/*
	 * Enable redzoning and last user accounting, except for caches with
	 * large objects, if the increased size would increase the object size
	 * above the next power of two: caches with object sizes just above a
	 * power of two have a significant amount of internal fragmentation.
	 */
	if (size < 4096 || fls(size - 1) == fls(size-1 + REDZONE_ALIGN +
						2 * sizeof(unsigned long long)))
		flags |= SLAB_RED_ZONE | SLAB_STORE_USER;
	if (!(flags & SLAB_DESTROY_BY_RCU))
		flags |= SLAB_POISON;
#endif
	if (flags & SLAB_DESTROY_BY_RCU)
		BUG_ON(flags & SLAB_POISON);
#endif
	/*
	 * Always checks flags, a caller might be expecting debug support which
	 * isn't available.
	 */
	BUG_ON(flags & ~CREATE_MASK);

	/*
	 * Check that size is in terms of words.  This is needed to avoid
	 * unaligned accesses for some archs when redzoning is used, and makes
	 * sure any on-slab bufctl's are also correctly aligned.
	 */
	if (size & (BYTES_PER_WORD - 1)) {
		size += (BYTES_PER_WORD - 1);
		size &= ~(BYTES_PER_WORD - 1);
	}

	/* calculate the final buffer alignment: */

	/* 1) arch recommendation: can be overridden for debug */
	if (flags & SLAB_HWCACHE_ALIGN) {
		/*
		 * Default alignment: as specified by the arch code.  Except if
		 * an object is really small, then squeeze multiple objects into
		 * one cacheline.
		 */
		ralign = cache_line_size();
		while (size <= ralign / 2)
			ralign /= 2;
	} else {
		ralign = BYTES_PER_WORD;
	}

	/*
	 * Redzoning and user store require word alignment or possibly larger.
	 * Note this will be overridden by architecture or caller mandated
	 * alignment if either is greater than BYTES_PER_WORD.
	 */
	if (flags & SLAB_STORE_USER)
		ralign = BYTES_PER_WORD;

	if (flags & SLAB_RED_ZONE) {
		ralign = REDZONE_ALIGN;
		/* If redzoning, ensure that the second redzone is suitably
		 * aligned, by adjusting the object size accordingly. */
		size += REDZONE_ALIGN - 1;
		size &= ~(REDZONE_ALIGN - 1);
	}

	/* 2) arch mandated alignment */
	if (ralign < ARCH_SLAB_MINALIGN) {
		ralign = ARCH_SLAB_MINALIGN;
	}
	/* 3) caller mandated alignment */
	if (ralign < align) {
		ralign = align;
	}
	/* disable debug if necessary */
	if (ralign > __alignof__(unsigned long long))
		flags &= ~(SLAB_RED_ZONE | SLAB_STORE_USER);
	/*
	 * 4) Store it.
	 */
	align = ralign;

	if (slab_is_available())
		gfp = GFP_KERNEL;
	else
		gfp = GFP_NOWAIT;

	/* Get cache's description obj. */
	cachep = kmem_cache_zalloc(&cache_cache, gfp);
	if (!cachep)
		goto oops;

#if DEBUG
	cachep->obj_size = size;

	/*
	 * Both debugging options require word-alignment which is calculated
	 * into align above.
	 */
	if (flags & SLAB_RED_ZONE) {
		/* add space for red zone words */
		cachep->obj_offset += sizeof(unsigned long long);
		size += 2 * sizeof(unsigned long long);
	}
	if (flags & SLAB_STORE_USER) {
		/* user store requires one word storage behind the end of
		 * the real object. But if the second red zone needs to be
		 * aligned to 64 bits, we must allow that much space.
		 */
		if (flags & SLAB_RED_ZONE)
			size += REDZONE_ALIGN;
		else
			size += BYTES_PER_WORD;
	}
#if FORCED_DEBUG && defined(CONFIG_DEBUG_PAGEALLOC)
	if (size >= malloc_sizes[INDEX_L3 + 1].cs_size
	    && cachep->obj_size > cache_line_size() && size < PAGE_SIZE) {
		cachep->obj_offset += PAGE_SIZE - size;
		size = PAGE_SIZE;
	}
#endif
#endif

	/*
	 * Determine if the slab management is 'on' or 'off' slab.
	 * (bootstrapping cannot cope with offslab caches so don't do
	 * it too early on.)
	 */
	if ((size >= (PAGE_SIZE >> 3)) && !slab_early_init)
		/*
		 * Size is large, assume best to place the slab management obj
		 * off-slab (should allow better packing of objs).
		 */
		flags |= CFLGS_OFF_SLAB;

	size = ALIGN(size, align);

	left_over = calculate_slab_order(cachep, size, align, flags);

	if (!cachep->num) {
		printk(KERN_ERR
		       "kmem_cache_create: couldn't create cache %s.\n", name);
		kmem_cache_free(&cache_cache, cachep);
		cachep = NULL;
		goto oops;
	}
	slab_size = ALIGN(cachep->num * sizeof(kmem_bufctl_t)
			  + sizeof(struct slab), align);

	/*
	 * If the slab has been placed off-slab, and we have enough space then
	 * move it on-slab. This is at the expense of any extra colouring.
	 */
	if (flags & CFLGS_OFF_SLAB && left_over >= slab_size) {
		flags &= ~CFLGS_OFF_SLAB;
		left_over -= slab_size;
	}

	if (flags & CFLGS_OFF_SLAB) {
		/* really off slab. No need for manual alignment */
		slab_size =
		    cachep->num * sizeof(kmem_bufctl_t) + sizeof(struct slab);
	}

	cachep->colour_off = cache_line_size();
	/* Offset must be a multiple of the alignment. */
	if (cachep->colour_off < align)
		cachep->colour_off = align;
	cachep->colour = left_over / cachep->colour_off;
	cachep->slab_size = slab_size;
	cachep->flags = flags;
	cachep->gfpflags = 0;
	if (CONFIG_ZONE_DMA_FLAG && (flags & SLAB_CACHE_DMA))
		cachep->gfpflags |= GFP_DMA;
	cachep->buffer_size = size;
	cachep->reciprocal_buffer_size = reciprocal_value(size);

	if (flags & CFLGS_OFF_SLAB) {
		cachep->slabp_cache = kmem_find_general_cachep(slab_size, 0u);
		/*
		 * This is a possibility for one of the malloc_sizes caches.
		 * But since we go off slab only for object size greater than
		 * PAGE_SIZE/8, and malloc_sizes gets created in ascending order,
		 * this should not happen at all.
		 * But leave a BUG_ON for some lucky dude.
		 */
		BUG_ON(ZERO_OR_NULL_PTR(cachep->slabp_cache));
	}
	cachep->ctor = ctor;
	cachep->name = name;

	if (setup_cpu_cache(cachep, gfp)) {
		__kmem_cache_destroy(cachep);
		cachep = NULL;
		goto oops;
	}

	/* cache setup completed, link it into the list */
	list_add(&cachep->next, &cache_chain);
oops:
	if (!cachep && (flags & SLAB_PANIC))
		panic("kmem_cache_create(): failed to create slab `%s'\n",
		      name);
	if (slab_is_available()) {
		mutex_unlock(&cache_chain_mutex);
		put_online_cpus();
	}
	return cachep;
}
EXPORT_SYMBOL(kmem_cache_create);

#if DEBUG
static void check_irq_off(void)
{
	BUG_ON(!irqs_disabled());
}

static void check_irq_on(void)
{
	BUG_ON(irqs_disabled());
}

static void check_spinlock_acquired(struct kmem_cache *cachep)
{
#ifdef CONFIG_SMP
	check_irq_off();
	assert_spin_locked(&cachep->nodelists[numa_node_id()]->list_lock);
#endif
}

static void check_spinlock_acquired_node(struct kmem_cache *cachep, int node)
{
#ifdef CONFIG_SMP
	check_irq_off();
	assert_spin_locked(&cachep->nodelists[node]->list_lock);
#endif
}

#else
#define check_irq_off()	do { } while(0)
#define check_irq_on()	do { } while(0)
#define check_spinlock_acquired(x) do { } while(0)
#define check_spinlock_acquired_node(x, y) do { } while(0)
#endif

static void drain_array(struct kmem_cache *cachep, struct kmem_list3 *l3,
			struct array_cache *ac,
			int force, int node);

static void do_drain(void *arg)
{
	struct kmem_cache *cachep = arg;
	struct array_cache *ac;
	int node = numa_node_id();

	check_irq_off();
	ac = cpu_cache_get(cachep);
	spin_lock(&cachep->nodelists[node]->list_lock);
	free_block(cachep, ac->entry, ac->avail, node);
	spin_unlock(&cachep->nodelists[node]->list_lock);
	ac->avail = 0;
}

static void drain_cpu_caches(struct kmem_cache *cachep)
{
	struct kmem_list3 *l3;
	int node;

	on_each_cpu(do_drain, cachep, 1);
	check_irq_on();
	for_each_online_node(node) {
		l3 = cachep->nodelists[node];
		if (l3 && l3->alien)
			drain_alien_cache(cachep, l3->alien);
	}

	for_each_online_node(node) {
		l3 = cachep->nodelists[node];
		if (l3)
			drain_array(cachep, l3, l3->shared, 1, node);
	}
}

/*
 * Remove slabs from the list of free slabs.
 * Specify the number of slabs to drain in tofree.
 *
 * Returns the actual number of slabs released.
 */
static int drain_freelist(struct kmem_cache *cache,
			struct kmem_list3 *l3, int tofree)
{
	struct list_head *p;
	int nr_freed;
	struct slab *slabp;

	nr_freed = 0;
	while (nr_freed < tofree && !list_empty(&l3->slabs_free)) {

		spin_lock_irq(&l3->list_lock);
		p = l3->slabs_free.prev;
		if (p == &l3->slabs_free) {
			spin_unlock_irq(&l3->list_lock);
			goto out;
		}

		slabp = list_entry(p, struct slab, list);
#if DEBUG
		BUG_ON(slabp->inuse);
#endif
		list_del(&slabp->list);
		/*
		 * Safe to drop the lock. The slab is no longer linked
		 * to the cache.
		 */
		l3->free_objects -= cache->num;
		spin_unlock_irq(&l3->list_lock);
		slab_destroy(cache, slabp);
		nr_freed++;
	}
out:
	return nr_freed;
}

/* Called with cache_chain_mutex held to protect against cpu hotplug */
static int __cache_shrink(struct kmem_cache *cachep)
{
	int ret = 0, i = 0;
	struct kmem_list3 *l3;

	drain_cpu_caches(cachep);

	check_irq_on();
	for_each_online_node(i) {
		l3 = cachep->nodelists[i];
		if (!l3)
			continue;

		drain_freelist(cachep, l3, l3->free_objects);

		ret += !list_empty(&l3->slabs_full) ||
			!list_empty(&l3->slabs_partial);
	}
	return (ret ? 1 : 0);
}

/**
 * kmem_cache_shrink - Shrink a cache.
 * @cachep: The cache to shrink.
 *
 * Releases as many slabs as possible for a cache.
 * To help debugging, a zero exit status indicates all slabs were released.
 */
int kmem_cache_shrink(struct kmem_cache *cachep)
{
	int ret;
	BUG_ON(!cachep || in_interrupt());

	get_online_cpus();
	mutex_lock(&cache_chain_mutex);
	ret = __cache_shrink(cachep);
	mutex_unlock(&cache_chain_mutex);
	put_online_cpus();
	return ret;
}
EXPORT_SYMBOL(kmem_cache_shrink);

/**
 * kmem_cache_destroy - delete a cache
 * @cachep: the cache to destroy
 *
 * Remove a &struct kmem_cache object from the slab cache.
 *
 * It is expected this function will be called by a module when it is
 * unloaded.  This will remove the cache completely, and avoid a duplicate
 * cache being allocated each time a module is loaded and unloaded, if the
 * module doesn't have persistent in-kernel storage across loads and unloads.
 *
 * The cache must be empty before calling this function.
 *
 * The caller must guarantee that noone will allocate memory from the cache
 * during the kmem_cache_destroy().
 */
void kmem_cache_destroy(struct kmem_cache *cachep)
{
	BUG_ON(!cachep || in_interrupt());

	/* Find the cache in the chain of caches. */
	get_online_cpus();
	mutex_lock(&cache_chain_mutex);
	/*
	 * the chain is never empty, cache_cache is never destroyed
	 */
	list_del(&cachep->next);
	if (__cache_shrink(cachep)) {
		slab_error(cachep, "Can't free all objects");
		list_add(&cachep->next, &cache_chain);
		mutex_unlock(&cache_chain_mutex);
		put_online_cpus();
		return;
	}

	if (unlikely(cachep->flags & SLAB_DESTROY_BY_RCU))
		synchronize_rcu();

	__kmem_cache_destroy(cachep);
	mutex_unlock(&cache_chain_mutex);
	put_online_cpus();
}
EXPORT_SYMBOL(kmem_cache_destroy);

/*
 * Get the memory for a slab management obj.
 * For a slab cache when the slab descriptor is off-slab, slab descriptors
 * always come from malloc_sizes caches.  The slab descriptor cannot
 * come from the same cache which is getting created because,
 * when we are searching for an appropriate cache for these
 * descriptors in kmem_cache_create, we search through the malloc_sizes array.
 * If we are creating a malloc_sizes cache here it would not be visible to
 * kmem_find_general_cachep till the initialization is complete.
 * Hence we cannot have slabp_cache same as the original cache.
 */
static struct slab *alloc_slabmgmt(struct kmem_cache *cachep, void *objp,
				   int colour_off, gfp_t local_flags,
				   int nodeid)
{
	struct slab *slabp;

	if (OFF_SLAB(cachep)) {
		/* Slab management obj is off-slab. */
		slabp = kmem_cache_alloc_node(cachep->slabp_cache,
					      local_flags, nodeid);
		/*
		 * If the first object in the slab is leaked (it's allocated
		 * but no one has a reference to it), we want to make sure
		 * kmemleak does not treat the ->s_mem pointer as a reference
		 * to the object. Otherwise we will not report the leak.
		 */
		kmemleak_scan_area(slabp, offsetof(struct slab, list),
				   sizeof(struct list_head), local_flags);
		if (!slabp)
			return NULL;
	} else {
		slabp = objp + colour_off;
		colour_off += cachep->slab_size;
	}
	slabp->inuse = 0;
	slabp->colouroff = colour_off;
	slabp->s_mem = objp + colour_off;
	slabp->nodeid = nodeid;
	slabp->free = 0;
	return slabp;
}

static inline kmem_bufctl_t *slab_bufctl(struct slab *slabp)
{
	return (kmem_bufctl_t *) (slabp + 1);
}

static void cache_init_objs(struct kmem_cache *cachep,
			    struct slab *slabp)
{
	int i;

	for (i = 0; i < cachep->num; i++) {
		void *objp = index_to_obj(cachep, slabp, i);
#if DEBUG
		/* need to poison the objs? */
		if (cachep->flags & SLAB_POISON)
			poison_obj(cachep, objp, POISON_FREE);
		if (cachep->flags & SLAB_STORE_USER)
			*dbg_userword(cachep, objp) = NULL;

		if (cachep->flags & SLAB_RED_ZONE) {
			*dbg_redzone1(cachep, objp) = RED_INACTIVE;
			*dbg_redzone2(cachep, objp) = RED_INACTIVE;
		}
		/*
		 * Constructors are not allowed to allocate memory from the same
		 * cache which they are a constructor for.  Otherwise, deadlock.
		 * They must also be threaded.
		 */
		if (cachep->ctor && !(cachep->flags & SLAB_POISON))
			cachep->ctor(objp + obj_offset(cachep));

		if (cachep->flags & SLAB_RED_ZONE) {
			if (*dbg_redzone2(cachep, objp) != RED_INACTIVE)
				slab_error(cachep, "constructor overwrote the"
					   " end of an object");
			if (*dbg_redzone1(cachep, objp) != RED_INACTIVE)
				slab_error(cachep, "constructor overwrote the"
					   " start of an object");
		}
		if ((cachep->buffer_size % PAGE_SIZE) == 0 &&
			    OFF_SLAB(cachep) && cachep->flags & SLAB_POISON)
			kernel_map_pages(virt_to_page(objp),
					 cachep->buffer_size / PAGE_SIZE, 0);
#else
		if (cachep->ctor)
			cachep->ctor(objp);
#endif
		slab_bufctl(slabp)[i] = i + 1;
	}
	slab_bufctl(slabp)[i - 1] = BUFCTL_END;
}

static void kmem_flagcheck(struct kmem_cache *cachep, gfp_t flags)
{
	if (CONFIG_ZONE_DMA_FLAG) {
		if (flags & GFP_DMA)
			BUG_ON(!(cachep->gfpflags & GFP_DMA));
		else
			BUG_ON(cachep->gfpflags & GFP_DMA);
	}
}

static void *slab_get_obj(struct kmem_cache *cachep, struct slab *slabp,
				int nodeid)
{
	void *objp = index_to_obj(cachep, slabp, slabp->free);
	kmem_bufctl_t next;

	slabp->inuse++;
	next = slab_bufctl(slabp)[slabp->free];
#if DEBUG
	slab_bufctl(slabp)[slabp->free] = BUFCTL_FREE;
	WARN_ON(slabp->nodeid != nodeid);
#endif
	slabp->free = next;

	return objp;
}

static void slab_put_obj(struct kmem_cache *cachep, struct slab *slabp,
				void *objp, int nodeid)
{
	unsigned int objnr = obj_to_index(cachep, slabp, objp);

#if DEBUG
	/* Verify that the slab belongs to the intended node */
	WARN_ON(slabp->nodeid != nodeid);

	if (slab_bufctl(slabp)[objnr] + 1 <= SLAB_LIMIT + 1) {
		printk(KERN_ERR "slab: double free detected in cache "
				"'%s', objp %p\n", cachep->name, objp);
		BUG();
	}
#endif
	slab_bufctl(slabp)[objnr] = slabp->free;
	slabp->free = objnr;
	slabp->inuse--;
}

/*
 * Map pages beginning at addr to the given cache and slab. This is required
 * for the slab allocator to be able to lookup the cache and slab of a
 * virtual address for kfree, ksize, kmem_ptr_validate, and slab debugging.
 */
static void slab_map_pages(struct kmem_cache *cache, struct slab *slab,
			   void *addr)
{
	int nr_pages;
	struct page *page;

	page = virt_to_page(addr);

	nr_pages = 1;
	if (likely(!PageCompound(page)))
		nr_pages <<= cache->gfporder;

	do {
		page_set_cache(page, cache);
		page_set_slab(page, slab);
		page++;
	} while (--nr_pages);
}

/*
 * Grow (by 1) the number of slabs within a cache.  This is called by
 * kmem_cache_alloc() when there are no active objs left in a cache.
 */
static int cache_grow(struct kmem_cache *cachep,
		gfp_t flags, int nodeid, void *objp)
{
	struct slab *slabp;
	size_t offset;
	gfp_t local_flags;
	struct kmem_list3 *l3;

	/*
	 * Be lazy and only check for valid flags here,  keeping it out of the
	 * critical path in kmem_cache_alloc().
	 */
	BUG_ON(flags & GFP_SLAB_BUG_MASK);
	local_flags = flags & (GFP_CONSTRAINT_MASK|GFP_RECLAIM_MASK);

	/* Take the l3 list lock to change the colour_next on this node */
	check_irq_off();
	l3 = cachep->nodelists[nodeid];
	spin_lock(&l3->list_lock);

	/* Get colour for the slab, and cal the next value. */
	offset = l3->colour_next;
	l3->colour_next++;
	if (l3->colour_next >= cachep->colour)
		l3->colour_next = 0;
	spin_unlock(&l3->list_lock);

	offset *= cachep->colour_off;

	if (local_flags & __GFP_WAIT)
		local_irq_enable();

	/*
	 * The test for missing atomic flag is performed here, rather than
	 * the more obvious place, simply to reduce the critical path length
	 * in kmem_cache_alloc(). If a caller is seriously mis-behaving they
	 * will eventually be caught here (where it matters).
	 */
	kmem_flagcheck(cachep, flags);

	/*
	 * Get mem for the objs.  Attempt to allocate a physical page from
	 * 'nodeid'.
	 */
	if (!objp)
		objp = kmem_getpages(cachep, local_flags, nodeid);
	if (!objp)
		goto failed;

	/* Get slab management. */
	slabp = alloc_slabmgmt(cachep, objp, offset,
			local_flags & ~GFP_CONSTRAINT_MASK, nodeid);
	if (!slabp)
		goto opps1;

	slab_map_pages(cachep, slabp, objp);

	cache_init_objs(cachep, slabp);

	if (local_flags & __GFP_WAIT)
		local_irq_disable();
	check_irq_off();
	spin_lock(&l3->list_lock);

	/* Make slab active. */
	list_add_tail(&slabp->list, &(l3->slabs_free));
	STATS_INC_GROWN(cachep);
	l3->free_objects += cachep->num;
	spin_unlock(&l3->list_lock);
	return 1;
opps1:
	kmem_freepages(cachep, objp);
failed:
	if (local_flags & __GFP_WAIT)
		local_irq_disable();
	return 0;
}

#if DEBUG

/*
 * Perform extra freeing checks:
 * - detect bad pointers.
 * - POISON/RED_ZONE checking
 */
static void kfree_debugcheck(const void *objp)
{
	if (!virt_addr_valid(objp)) {
		printk(KERN_ERR "kfree_debugcheck: out of range ptr %lxh.\n",
		       (unsigned long)objp);
		BUG();
	}
}

static inline void verify_redzone_free(struct kmem_cache *cache, void *obj)
{
	unsigned long long redzone1, redzone2;

	redzone1 = *dbg_redzone1(cache, obj);
	redzone2 = *dbg_redzone2(cache, obj);

	/*
	 * Redzone is ok.
	 */
	if (redzone1 == RED_ACTIVE && redzone2 == RED_ACTIVE)
		return;

	if (redzone1 == RED_INACTIVE && redzone2 == RED_INACTIVE)
		slab_error(cache, "double free detected");
	else
		slab_error(cache, "memory outside object was overwritten");

	printk(KERN_ERR "%p: redzone 1:0x%llx, redzone 2:0x%llx.\n",
			obj, redzone1, redzone2);
}

static void *cache_free_debugcheck(struct kmem_cache *cachep, void *objp,
				   void *caller)
{
	struct page *page;
	unsigned int objnr;
	struct slab *slabp;

	BUG_ON(virt_to_cache(objp) != cachep);

	objp -= obj_offset(cachep);
	kfree_debugcheck(objp);
	page = virt_to_head_page(objp);

	slabp = page_get_slab(page);

	if (cachep->flags & SLAB_RED_ZONE) {
		verify_redzone_free(cachep, objp);
		*dbg_redzone1(cachep, objp) = RED_INACTIVE;
		*dbg_redzone2(cachep, objp) = RED_INACTIVE;
	}
	if (cachep->flags & SLAB_STORE_USER)
		*dbg_userword(cachep, objp) = caller;

	objnr = obj_to_index(cachep, slabp, objp);

	BUG_ON(objnr >= cachep->num);
	BUG_ON(objp != index_to_obj(cachep, slabp, objnr));

#ifdef CONFIG_DEBUG_SLAB_LEAK
	slab_bufctl(slabp)[objnr] = BUFCTL_FREE;
#endif
	if (cachep->flags & SLAB_POISON) {
#ifdef CONFIG_DEBUG_PAGEALLOC
		if ((cachep->buffer_size % PAGE_SIZE)==0 && OFF_SLAB(cachep)) {
			store_stackinfo(cachep, objp, (unsigned long)caller);
			kernel_map_pages(virt_to_page(objp),
					 cachep->buffer_size / PAGE_SIZE, 0);
		} else {
			poison_obj(cachep, objp, POISON_FREE);
		}
#else
		poison_obj(cachep, objp, POISON_FREE);
#endif
	}
	return objp;
}

static void check_slabp(struct kmem_cache *cachep, struct slab *slabp)
{
	kmem_bufctl_t i;
	int entries = 0;

	/* Check slab's freelist to see if this obj is there. */
	for (i = slabp->free; i != BUFCTL_END; i = slab_bufctl(slabp)[i]) {
		entries++;
		if (entries > cachep->num || i >= cachep->num)
			goto bad;
	}
	if (entries != cachep->num - slabp->inuse) {
bad:
		printk(KERN_ERR "slab: Internal list corruption detected in "
				"cache '%s'(%d), slabp %p(%d). Hexdump:\n",
			cachep->name, cachep->num, slabp, slabp->inuse);
		for (i = 0;
		     i < sizeof(*slabp) + cachep->num * sizeof(kmem_bufctl_t);
		     i++) {
			if (i % 16 == 0)
				printk("\n%03x:", i);
			printk(" %02x", ((unsigned char *)slabp)[i]);
		}
		printk("\n");
		BUG();
	}
}
#else
#define kfree_debugcheck(x) do { } while(0)
#define cache_free_debugcheck(x,objp,z) (objp)
#define check_slabp(x,y) do { } while(0)
#endif

static void *cache_alloc_refill(struct kmem_cache *cachep, gfp_t flags)
{
	int batchcount;
	struct kmem_list3 *l3;
	struct array_cache *ac;
	int node;

retry:
	check_irq_off();
	node = numa_node_id();
	ac = cpu_cache_get(cachep);
	batchcount = ac->batchcount;
	if (!ac->touched && batchcount > BATCHREFILL_LIMIT) {
		/*
		 * If there was little recent activity on this cache, then
		 * perform only a partial refill.  Otherwise we could generate
		 * refill bouncing.
		 */
		batchcount = BATCHREFILL_LIMIT;
	}
	l3 = cachep->nodelists[node];

	BUG_ON(ac->avail > 0 || !l3);
	spin_lock(&l3->list_lock);

	/* See if we can refill from the shared array */
	if (l3->shared && transfer_objects(ac, l3->shared, batchcount))
		goto alloc_done;

	while (batchcount > 0) {
		struct list_head *entry;
		struct slab *slabp;
		/* Get slab alloc is to come from. */
		entry = l3->slabs_partial.next;
		if (entry == &l3->slabs_partial) {
			l3->free_touched = 1;
			entry = l3->slabs_free.next;
			if (entry == &l3->slabs_free)
				goto must_grow;
		}

		slabp = list_entry(entry, struct slab, list);
		check_slabp(cachep, slabp);
		check_spinlock_acquired(cachep);

		/*
		 * The slab was either on partial or free list so
		 * there must be at least one object available for
		 * allocation.
		 */
		BUG_ON(slabp->inuse >= cachep->num);

		while (slabp->inuse < cachep->num && batchcount--) {
			STATS_INC_ALLOCED(cachep);
			STATS_INC_ACTIVE(cachep);
			STATS_SET_HIGH(cachep);

			ac->entry[ac->avail++] = slab_get_obj(cachep, slabp,
							    node);
		}
		check_slabp(cachep, slabp);

		/* move slabp to correct slabp list: */
		list_del(&slabp->list);
		if (slabp->free == BUFCTL_END)
			list_add(&slabp->list, &l3->slabs_full);
		else
			list_add(&slabp->list, &l3->slabs_partial);
	}

must_grow:
	l3->free_objects -= ac->avail;
alloc_done:
	spin_unlock(&l3->list_lock);

	if (unlikely(!ac->avail)) {
		int x;
		x = cache_grow(cachep, flags | GFP_THISNODE, node, NULL);

		/* cache_grow can reenable interrupts, then ac could change. */
		ac = cpu_cache_get(cachep);
		if (!x && ac->avail == 0)	/* no objects in sight? abort */
			return NULL;

		if (!ac->avail)		/* objects refilled by interrupt? */
			goto retry;
	}
	ac->touched = 1;
	return ac->entry[--ac->avail];
}

static inline void cache_alloc_debugcheck_before(struct kmem_cache *cachep,
						gfp_t flags)
{
	might_sleep_if(flags & __GFP_WAIT);
#if DEBUG
	kmem_flagcheck(cachep, flags);
#endif
}

#if DEBUG
static void *cache_alloc_debugcheck_after(struct kmem_cache *cachep,
				gfp_t flags, void *objp, void *caller)
{
	if (!objp)
		return objp;
	if (cachep->flags & SLAB_POISON) {
#ifdef CONFIG_DEBUG_PAGEALLOC
		if ((cachep->buffer_size % PAGE_SIZE) == 0 && OFF_SLAB(cachep))
			kernel_map_pages(virt_to_page(objp),
					 cachep->buffer_size / PAGE_SIZE, 1);
		else
			check_poison_obj(cachep, objp);
#else
		check_poison_obj(cachep, objp);
#endif
		poison_obj(cachep, objp, POISON_INUSE);
	}
	if (cachep->flags & SLAB_STORE_USER)
		*dbg_userword(cachep, objp) = caller;

	if (cachep->flags & SLAB_RED_ZONE) {
		if (*dbg_redzone1(cachep, objp) != RED_INACTIVE ||
				*dbg_redzone2(cachep, objp) != RED_INACTIVE) {
			slab_error(cachep, "double free, or memory outside"
						" object was overwritten");
			printk(KERN_ERR
				"%p: redzone 1:0x%llx, redzone 2:0x%llx\n",
				objp, *dbg_redzone1(cachep, objp),
				*dbg_redzone2(cachep, objp));
		}
		*dbg_redzone1(cachep, objp) = RED_ACTIVE;
		*dbg_redzone2(cachep, objp) = RED_ACTIVE;
	}
#ifdef CONFIG_DEBUG_SLAB_LEAK
	{
		struct slab *slabp;
		unsigned objnr;

		slabp = page_get_slab(virt_to_head_page(objp));
		objnr = (unsigned)(objp - slabp->s_mem) / cachep->buffer_size;
		slab_bufctl(slabp)[objnr] = BUFCTL_ACTIVE;
	}
#endif
	objp += obj_offset(cachep);
	if (cachep->ctor && cachep->flags & SLAB_POISON)
		cachep->ctor(objp);
#if ARCH_SLAB_MINALIGN
	if ((u32)objp & (ARCH_SLAB_MINALIGN-1)) {
		printk(KERN_ERR "0x%p: not aligned to ARCH_SLAB_MINALIGN=%d\n",
		       objp, ARCH_SLAB_MINALIGN);
	}
#endif
	return objp;
}
#else
#define cache_alloc_debugcheck_after(a,b,objp,d) (objp)
#endif

static bool slab_should_failslab(struct kmem_cache *cachep, gfp_t flags)
{
	if (cachep == &cache_cache)
		return false;

	return should_failslab(obj_size(cachep), flags);
}

static inline void *____cache_alloc(struct kmem_cache *cachep, gfp_t flags)
{
	void *objp;
	struct array_cache *ac;

	check_irq_off();

	ac = cpu_cache_get(cachep);
	if (likely(ac->avail)) {
		STATS_INC_ALLOCHIT(cachep);
		ac->touched = 1;
		objp = ac->entry[--ac->avail];
	} else {
		STATS_INC_ALLOCMISS(cachep);
		objp = cache_alloc_refill(cachep, flags);
	}
	/*
	 * To avoid a false negative, if an object that is in one of the
	 * per-CPU caches is leaked, we need to make sure kmemleak doesn't
	 * treat the array pointers as a reference to the object.
	 */
	kmemleak_erase(&ac->entry[ac->avail]);
	return objp;
}

#ifdef CONFIG_NUMA
/*
 * Try allocating on another node if PF_SPREAD_SLAB|PF_MEMPOLICY.
 *
 * If we are in_interrupt, then process context, including cpusets and
 * mempolicy, may not apply and should not be used for allocation policy.
 */
static void *alternate_node_alloc(struct kmem_cache *cachep, gfp_t flags)
{
	int nid_alloc, nid_here;

	if (in_interrupt() || (flags & __GFP_THISNODE))
		return NULL;
	nid_alloc = nid_here = numa_node_id();
	if (cpuset_do_slab_mem_spread() && (cachep->flags & SLAB_MEM_SPREAD))
		nid_alloc = cpuset_mem_spread_node();
	else if (current->mempolicy)
		nid_alloc = slab_node(current->mempolicy);
	if (nid_alloc != nid_here)
		return ____cache_alloc_node(cachep, flags, nid_alloc);
	return NULL;
}

/*
 * Fallback function if there was no memory available and no objects on a
 * certain node and fall back is permitted. First we scan all the
 * available nodelists for available objects. If that fails then we
 * perform an allocation without specifying a node. This allows the page
 * allocator to do its reclaim / fallback magic. We then insert the
 * slab into the proper nodelist and then allocate from it.
 */
static void *fallback_alloc(struct kmem_cache *cache, gfp_t flags)
{
	struct zonelist *zonelist;
	gfp_t local_flags;
	struct zoneref *z;
	struct zone *zone;
	enum zone_type high_zoneidx = gfp_zone(flags);
	void *obj = NULL;
	int nid;

	if (flags & __GFP_THISNODE)
		return NULL;

	zonelist = node_zonelist(slab_node(current->mempolicy), flags);
	local_flags = flags & (GFP_CONSTRAINT_MASK|GFP_RECLAIM_MASK);

retry:
	/*
	 * Look through allowed nodes for objects available
	 * from existing per node queues.
	 */
	for_each_zone_zonelist(zone, z, zonelist, high_zoneidx) {
		nid = zone_to_nid(zone);

		if (cpuset_zone_allowed_hardwall(zone, flags) &&
			cache->nodelists[nid] &&
			cache->nodelists[nid]->free_objects) {
				obj = ____cache_alloc_node(cache,
					flags | GFP_THISNODE, nid);
				if (obj)
					break;
		}
	}

	if (!obj) {
		/*
		 * This allocation will be performed within the constraints
		 * of the current cpuset / memory policy requirements.
		 * We may trigger various forms of reclaim on the allowed
		 * set and go into memory reserves if necessary.
		 */
		if (local_flags & __GFP_WAIT)
			local_irq_enable();
		kmem_flagcheck(cache, flags);
		obj = kmem_getpages(cache, local_flags, -1);
		if (local_flags & __GFP_WAIT)
			local_irq_disable();
		if (obj) {
			/*
			 * Insert into the appropriate per node queues
			 */
			nid = page_to_nid(virt_to_page(obj));
			if (cache_grow(cache, flags, nid, obj)) {
				obj = ____cache_alloc_node(cache,
					flags | GFP_THISNODE, nid);
				if (!obj)
					/*
					 * Another processor may allocate the
					 * objects in the slab since we are
					 * not holding any locks.
					 */
					goto retry;
			} else {
				/* cache_grow already freed obj */
				obj = NULL;
			}
		}
	}
	return obj;
}

/*
 * A interface to enable slab creation on nodeid
 */
static void *____cache_alloc_node(struct kmem_cache *cachep, gfp_t flags,
				int nodeid)
{
	struct list_head *entry;
	struct slab *slabp;
	struct kmem_list3 *l3;
	void *obj;
	int x;

	l3 = cachep->nodelists[nodeid];
	BUG_ON(!l3);

retry:
	check_irq_off();
	spin_lock(&l3->list_lock);
	entry = l3->slabs_partial.next;
	if (entry == &l3->slabs_partial) {
		l3->free_touched = 1;
		entry = l3->slabs_free.next;
		if (entry == &l3->slabs_free)
			goto must_grow;
	}

	slabp = list_entry(entry, struct slab, list);
	check_spinlock_acquired_node(cachep, nodeid);
	check_slabp(cachep, slabp);

	STATS_INC_NODEALLOCS(cachep);
	STATS_INC_ACTIVE(cachep);
	STATS_SET_HIGH(cachep);

	BUG_ON(slabp->inuse == cachep->num);

	obj = slab_get_obj(cachep, slabp, nodeid);
	check_slabp(cachep, slabp);
	l3->free_objects--;
	/* move slabp to correct slabp list: */
	list_del(&slabp->list);

	if (slabp->free == BUFCTL_END)
		list_add(&slabp->list, &l3->slabs_full);
	else
		list_add(&slabp->list, &l3->slabs_partial);

	spin_unlock(&l3->list_lock);
	goto done;

must_grow:
	spin_unlock(&l3->list_lock);
	x = cache_grow(cachep, flags | GFP_THISNODE, nodeid, NULL);
	if (x)
		goto retry;

	return fallback_alloc(cachep, flags);

done:
	return obj;
}

/**
 * kmem_cache_alloc_node - Allocate an object on the specified node
 * @cachep: The cache to allocate from.
 * @flags: See kmalloc().
 * @nodeid: node number of the target node.
 * @caller: return address of caller, used for debug information
 *
 * Identical to kmem_cache_alloc but it will allocate memory on the given
 * node, which can improve the performance for cpu bound structures.
 *
 * Fallback to other node is possible if __GFP_THISNODE is not set.
 */
static __always_inline void *
__cache_alloc_node(struct kmem_cache *cachep, gfp_t flags, int nodeid,
		   void *caller)
{
	unsigned long save_flags;
	void *ptr;

	lockdep_trace_alloc(flags);

	if (slab_should_failslab(cachep, flags))
		return NULL;

	cache_alloc_debugcheck_before(cachep, flags);
	local_irq_save(save_flags);

	if (unlikely(nodeid == -1))
		nodeid = numa_node_id();

	if (unlikely(!cachep->nodelists[nodeid])) {
		/* Node not bootstrapped yet */
		ptr = fallback_alloc(cachep, flags);
		goto out;
	}

	if (nodeid == numa_node_id()) {
		/*
		 * Use the locally cached objects if possible.
		 * However ____cache_alloc does not allow fallback
		 * to other nodes. It may fail while we still have
		 * objects on other nodes available.
		 */
		ptr = ____cache_alloc(cachep, flags);
		if (ptr)
			goto out;
	}
	/* ___cache_alloc_node can fall back to other nodes */
	ptr = ____cache_alloc_node(cachep, flags, nodeid);
  out:
	local_irq_restore(save_flags);
	ptr = cache_alloc_debugcheck_after(cachep, flags, ptr, caller);
	kmemleak_alloc_recursive(ptr, obj_size(cachep), 1, cachep->flags,
				 flags);

	if (unlikely((flags & __GFP_ZERO) && ptr))
		memset(ptr, 0, obj_size(cachep));

	return ptr;
}

static __always_inline void *
__do_cache_alloc(struct kmem_cache *cache, gfp_t flags)
{
	void *objp;

	if (unlikely(current->flags & (PF_SPREAD_SLAB | PF_MEMPOLICY))) {
		objp = alternate_node_alloc(cache, flags);
		if (objp)
			goto out;
	}
	objp = ____cache_alloc(cache, flags);

	/*
	 * We may just have run out of memory on the local node.
	 * ____cache_alloc_node() knows how to locate memory on other nodes
	 */
 	if (!objp)
 		objp = ____cache_alloc_node(cache, flags, numa_node_id());

  out:
	return objp;
}
#else

static __always_inline void *
__do_cache_alloc(struct kmem_cache *cachep, gfp_t flags)
{
	return ____cache_alloc(cachep, flags);
}

#endif /* CONFIG_NUMA */

static __always_inline void *
__cache_alloc(struct kmem_cache *cachep, gfp_t flags, void *caller)
{
	unsigned long save_flags;
	void *objp;

	lockdep_trace_alloc(flags);

	if (slab_should_failslab(cachep, flags))
		return NULL;

	cache_alloc_debugcheck_before(cachep, flags);
	local_irq_save(save_flags);
	objp = __do_cache_alloc(cachep, flags);
	local_irq_restore(save_flags);
	objp = cache_alloc_debugcheck_after(cachep, flags, objp, caller);
	kmemleak_alloc_recursive(objp, obj_size(cachep), 1, cachep->flags,
				 flags);
	prefetchw(objp);

	if (unlikely((flags & __GFP_ZERO) && objp))
		memset(objp, 0, obj_size(cachep));

	return objp;
}

/*
 * Caller needs to acquire correct kmem_list's list_lock
 */
static void free_block(struct kmem_cache *cachep, void **objpp, int nr_objects,
		       int node)
{
	int i;
	struct kmem_list3 *l3;

	for (i = 0; i < nr_objects; i++) {
		void *objp = objpp[i];
		struct slab *slabp;

		slabp = virt_to_slab(objp);
		l3 = cachep->nodelists[node];
		list_del(&slabp->list);
		check_spinlock_acquired_node(cachep, node);
		check_slabp(cachep, slabp);
		slab_put_obj(cachep, slabp, objp, node);
		STATS_DEC_ACTIVE(cachep);
		l3->free_objects++;
		check_slabp(cachep, slabp);

		/* fixup slab chains */
		if (slabp->inuse == 0) {
			if (l3->free_objects > l3->free_limit) {
				l3->free_objects -= cachep->num;
				/* No need to drop any previously held
				 * lock here, even if we have a off-slab slab
				 * descriptor it is guaranteed to come from
				 * a different cache, refer to comments before
				 * alloc_slabmgmt.
				 */
				slab_destroy(cachep, slabp);
			} else {
				list_add(&slabp->list, &l3->slabs_free);
			}
		} else {
			/* Unconditionally move a slab to the end of the
			 * partial list on free - maximum time for the
			 * other objects to be freed, too.
			 */
			list_add_tail(&slabp->list, &l3->slabs_partial);
		}
	}
}

static void cache_flusharray(struct kmem_cache *cachep, struct array_cache *ac)
{
	int batchcount;
	struct kmem_list3 *l3;
	int node = numa_node_id();

	batchcount = ac->batchcount;
#if DEBUG
	BUG_ON(!batchcount || batchcount > ac->avail);
#endif
	check_irq_off();
	l3 = cachep->nodelists[node];
	spin_lock(&l3->list_lock);
	if (l3->shared) {
		struct array_cache *shared_array = l3->shared;
		int max = shared_array->limit - shared_array->avail;
		if (max) {
			if (batchcount > max)
				batchcount = max;
			memcpy(&(shared_array->entry[shared_array->avail]),
			       ac->entry, sizeof(void *) * batchcount);
			shared_array->avail += batchcount;
			goto free_done;
		}
	}

	free_block(cachep, ac->entry, batchcount, node);
free_done:
#if STATS
	{
		int i = 0;
		struct list_head *p;

		p = l3->slabs_free.next;
		while (p != &(l3->slabs_free)) {
			struct slab *slabp;

			slabp = list_entry(p, struct slab, list);
			BUG_ON(slabp->inuse);

			i++;
			p = p->next;
		}
		STATS_SET_FREEABLE(cachep, i);
	}
#endif
	spin_unlock(&l3->list_lock);
	ac->avail -= batchcount;
	memmove(ac->entry, &(ac->entry[batchcount]), sizeof(void *)*ac->avail);
}

/*
 * Release an obj back to its cache. If the obj has a constructed state, it must
 * be in this state _before_ it is released.  Called with disabled ints.
 */
static inline void __cache_free(struct kmem_cache *cachep, void *objp)
{
	struct array_cache *ac = cpu_cache_get(cachep);

	check_irq_off();
	kmemleak_free_recursive(objp, cachep->flags);
	objp = cache_free_debugcheck(cachep, objp, __builtin_return_address(0));

	/*
	 * Skip calling cache_free_alien() when the platform is not numa.
	 * This will avoid cache misses that happen while accessing slabp (which
	 * is per page memory  reference) to get nodeid. Instead use a global
	 * variable to skip the call, which is mostly likely to be present in
	 * the cache.
	 */
	if (numa_platform && cache_free_alien(cachep, objp))
		return;

	if (likely(ac->avail < ac->limit)) {
		STATS_INC_FREEHIT(cachep);
		ac->entry[ac->avail++] = objp;
		return;
	} else {
		STATS_INC_FREEMISS(cachep);
		cache_flusharray(cachep, ac);
		ac->entry[ac->avail++] = objp;
	}
}

/**
 * kmem_cache_alloc - Allocate an object
 * @cachep: The cache to allocate from.
 * @flags: See kmalloc().
 *
 * Allocate an object from this cache.  The flags are only relevant
 * if the cache has no available objects.
 */
void *kmem_cache_alloc(struct kmem_cache *cachep, gfp_t flags)
{
	void *ret = __cache_alloc(cachep, flags, __builtin_return_address(0));

	trace_kmem_cache_alloc(_RET_IP_, ret,
			       obj_size(cachep), cachep->buffer_size, flags);

	return ret;
}
EXPORT_SYMBOL(kmem_cache_alloc);

#ifdef CONFIG_KMEMTRACE
void *kmem_cache_alloc_notrace(struct kmem_cache *cachep, gfp_t flags)
{
	return __cache_alloc(cachep, flags, __builtin_return_address(0));
}
EXPORT_SYMBOL(kmem_cache_alloc_notrace);
#endif

/**
 * kmem_ptr_validate - check if an untrusted pointer might be a slab entry.
 * @cachep: the cache we're checking against
 * @ptr: pointer to validate
 *
 * This verifies that the untrusted pointer looks sane;
 * it is _not_ a guarantee that the pointer is actually
 * part of the slab cache in question, but it at least
 * validates that the pointer can be dereferenced and
 * looks half-way sane.
 *
 * Currently only used for dentry validation.
 */
int kmem_ptr_validate(struct kmem_cache *cachep, const void *ptr)
{
	unsigned long addr = (unsigned long)ptr;
	unsigned long min_addr = PAGE_OFFSET;
	unsigned long align_mask = BYTES_PER_WORD - 1;
	unsigned long size = cachep->buffer_size;
	struct page *page;

	if (unlikely(addr < min_addr))
		goto out;
	if (unlikely(addr > (unsigned long)high_memory - size))
		goto out;
	if (unlikely(addr & align_mask))
		goto out;
	if (unlikely(!kern_addr_valid(addr)))
		goto out;
	if (unlikely(!kern_addr_valid(addr + size - 1)))
		goto out;
	page = virt_to_page(ptr);
	if (unlikely(!PageSlab(page)))
		goto out;
	if (unlikely(page_get_cache(page) != cachep))
		goto out;
	return 1;
out:
	return 0;
}

#ifdef CONFIG_NUMA
void *kmem_cache_alloc_node(struct kmem_cache *cachep, gfp_t flags, int nodeid)
{
	void *ret = __cache_alloc_node(cachep, flags, nodeid,
				       __builtin_return_address(0));

	trace_kmem_cache_alloc_node(_RET_IP_, ret,
				    obj_size(cachep), cachep->buffer_size,
				    flags, nodeid);

	return ret;
}
EXPORT_SYMBOL(kmem_cache_alloc_node);

#ifdef CONFIG_KMEMTRACE
void *kmem_cache_alloc_node_notrace(struct kmem_cache *cachep,
				    gfp_t flags,
				    int nodeid)
{
	return __cache_alloc_node(cachep, flags, nodeid,
				  __builtin_return_address(0));
}
EXPORT_SYMBOL(kmem_cache_alloc_node_notrace);
#endif

static __always_inline void *
__do_kmalloc_node(size_t size, gfp_t flags, int node, void *caller)
{
	struct kmem_cache *cachep;
	void *ret;

	cachep = kmem_find_general_cachep(size, flags);
	if (unlikely(ZERO_OR_NULL_PTR(cachep)))
		return cachep;
	ret = kmem_cache_alloc_node_notrace(cachep, flags, node);

	trace_kmalloc_node((unsigned long) caller, ret,
			   size, cachep->buffer_size, flags, node);

	return ret;
}

#if defined(CONFIG_DEBUG_SLAB) || defined(CONFIG_KMEMTRACE)
void *__kmalloc_node(size_t size, gfp_t flags, int node)
{
	return __do_kmalloc_node(size, flags, node,
			__builtin_return_address(0));
}
EXPORT_SYMBOL(__kmalloc_node);

void *__kmalloc_node_track_caller(size_t size, gfp_t flags,
		int node, unsigned long caller)
{
	return __do_kmalloc_node(size, flags, node, (void *)caller);
}
EXPORT_SYMBOL(__kmalloc_node_track_caller);
#else
void *__kmalloc_node(size_t size, gfp_t flags, int node)
{
	return __do_kmalloc_node(size, flags, node, NULL);
}
EXPORT_SYMBOL(__kmalloc_node);
#endif /* CONFIG_DEBUG_SLAB */
#endif /* CONFIG_NUMA */

/**
 * __do_kmalloc - allocate memory
 * @size: how many bytes of memory are required.
 * @flags: the type of memory to allocate (see kmalloc).
 * @caller: function caller for debug tracking of the caller
 */
static __always_inline void *__do_kmalloc(size_t size, gfp_t flags,
					  void *caller)
{
	struct kmem_cache *cachep;
	void *ret;

	/* If you want to save a few bytes .text space: replace
	 * __ with kmem_.
	 * Then kmalloc uses the uninlined functions instead of the inline
	 * functions.
	 */
	cachep = __find_general_cachep(size, flags);
	if (unlikely(ZERO_OR_NULL_PTR(cachep)))
		return cachep;
	ret = __cache_alloc(cachep, flags, caller);

	trace_kmalloc((unsigned long) caller, ret,
		      size, cachep->buffer_size, flags);

	return ret;
}


#if defined(CONFIG_DEBUG_SLAB) || defined(CONFIG_KMEMTRACE)
void *__kmalloc(size_t size, gfp_t flags)
{
	return __do_kmalloc(size, flags, __builtin_return_address(0));
}
EXPORT_SYMBOL(__kmalloc);

void *__kmalloc_track_caller(size_t size, gfp_t flags, unsigned long caller)
{
	return __do_kmalloc(size, flags, (void *)caller);
}
EXPORT_SYMBOL(__kmalloc_track_caller);

#else
void *__kmalloc(size_t size, gfp_t flags)
{
	return __do_kmalloc(size, flags, NULL);
}
EXPORT_SYMBOL(__kmalloc);
#endif

/**
 * kmem_cache_free - Deallocate an object
 * @cachep: The cache the allocation was from.
 * @objp: The previously allocated object.
 *
 * Free an object which was previously allocated from this
 * cache.
 */
void kmem_cache_free(struct kmem_cache *cachep, void *objp)
{
	unsigned long flags;

	local_irq_save(flags);
	debug_check_no_locks_freed(objp, obj_size(cachep));
	if (!(cachep->flags & SLAB_DEBUG_OBJECTS))
		debug_check_no_obj_freed(objp, obj_size(cachep));
	__cache_free(cachep, objp);
	local_irq_restore(flags);

	trace_kmem_cache_free(_RET_IP_, objp);
}
EXPORT_SYMBOL(kmem_cache_free);

/**
 * kfree - free previously allocated memory
 * @objp: pointer returned by kmalloc.
 *
 * If @objp is NULL, no operation is performed.
 *
 * Don't free memory not originally allocated by kmalloc()
 * or you will run into trouble.
 */
void kfree(const void *objp)
{
	struct kmem_cache *c;
	unsigned long flags;

	trace_kfree(_RET_IP_, objp);

	if (unlikely(ZERO_OR_NULL_PTR(objp)))
		return;
	local_irq_save(flags);
	kfree_debugcheck(objp);
	c = virt_to_cache(objp);
	debug_check_no_locks_freed(objp, obj_size(c));
	debug_check_no_obj_freed(objp, obj_size(c));
	__cache_free(c, (void *)objp);
	local_irq_restore(flags);
}
EXPORT_SYMBOL(kfree);

unsigned int kmem_cache_size(struct kmem_cache *cachep)
{
	return obj_size(cachep);
}
EXPORT_SYMBOL(kmem_cache_size);

const char *kmem_cache_name(struct kmem_cache *cachep)
{
	return cachep->name;
}
EXPORT_SYMBOL_GPL(kmem_cache_name);

/*
 * This initializes kmem_list3 or resizes various caches for all nodes.
 */
static int alloc_kmemlist(struct kmem_cache *cachep, gfp_t gfp)
{
	int node;
	struct kmem_list3 *l3;
	struct array_cache *new_shared;
	struct array_cache **new_alien = NULL;

	for_each_online_node(node) {

                if (use_alien_caches) {
                        new_alien = alloc_alien_cache(node, cachep->limit, gfp);
                        if (!new_alien)
                                goto fail;
                }

		new_shared = NULL;
		if (cachep->shared) {
			new_shared = alloc_arraycache(node,
				cachep->shared*cachep->batchcount,
					0xbaadf00d, gfp);
			if (!new_shared) {
				free_alien_cache(new_alien);
				goto fail;
			}
		}

		l3 = cachep->nodelists[node];
		if (l3) {
			struct array_cache *shared = l3->shared;

			spin_lock_irq(&l3->list_lock);

			if (shared)
				free_block(cachep, shared->entry,
						shared->avail, node);

			l3->shared = new_shared;
			if (!l3->alien) {
				l3->alien = new_alien;
				new_alien = NULL;
			}
			l3->free_limit = (1 + nr_cpus_node(node)) *
					cachep->batchcount + cachep->num;
			spin_unlock_irq(&l3->list_lock);
			kfree(shared);
			free_alien_cache(new_alien);
			continue;
		}
		l3 = kmalloc_node(sizeof(struct kmem_list3), gfp, node);
		if (!l3) {
			free_alien_cache(new_alien);
			kfree(new_shared);
			goto fail;
		}

		kmem_list3_init(l3);
		l3->next_reap = jiffies + REAPTIMEOUT_LIST3 +
				((unsigned long)cachep) % REAPTIMEOUT_LIST3;
		l3->shared = new_shared;
		l3->alien = new_alien;
		l3->free_limit = (1 + nr_cpus_node(node)) *
					cachep->batchcount + cachep->num;
		cachep->nodelists[node] = l3;
	}
	return 0;

fail:
	if (!cachep->next.next) {
		/* Cache is not active yet. Roll back what we did */
		node--;
		while (node >= 0) {
			if (cachep->nodelists[node]) {
				l3 = cachep->nodelists[node];

				kfree(l3->shared);
				free_alien_cache(l3->alien);
				kfree(l3);
				cachep->nodelists[node] = NULL;
			}
			node--;
		}
	}
	return -ENOMEM;
}

struct ccupdate_struct {
	struct kmem_cache *cachep;
	struct array_cache *new[NR_CPUS];
};

static void do_ccupdate_local(void *info)
{
	struct ccupdate_struct *new = info;
	struct array_cache *old;

	check_irq_off();
	old = cpu_cache_get(new->cachep);

	new->cachep->array[smp_processor_id()] = new->new[smp_processor_id()];
	new->new[smp_processor_id()] = old;
}

/* Always called with the cache_chain_mutex held */
static int do_tune_cpucache(struct kmem_cache *cachep, int limit,
				int batchcount, int shared, gfp_t gfp)
{
	struct ccupdate_struct *new;
	int i;

	new = kzalloc(sizeof(*new), gfp);
	if (!new)
		return -ENOMEM;

	for_each_online_cpu(i) {
		new->new[i] = alloc_arraycache(cpu_to_node(i), limit,
						batchcount, gfp);
		if (!new->new[i]) {
			for (i--; i >= 0; i--)
				kfree(new->new[i]);
			kfree(new);
			return -ENOMEM;
		}
	}
	new->cachep = cachep;

	on_each_cpu(do_ccupdate_local, (void *)new, 1);

	check_irq_on();
	cachep->batchcount = batchcount;
	cachep->limit = limit;
	cachep->shared = shared;

	for_each_online_cpu(i) {
		struct array_cache *ccold = new->new[i];
		if (!ccold)
			continue;
		spin_lock_irq(&cachep->nodelists[cpu_to_node(i)]->list_lock);
		free_block(cachep, ccold->entry, ccold->avail, cpu_to_node(i));
		spin_unlock_irq(&cachep->nodelists[cpu_to_node(i)]->list_lock);
		kfree(ccold);
	}
	kfree(new);
	return alloc_kmemlist(cachep, gfp);
}

/* Called with cache_chain_mutex held always */
static int enable_cpucache(struct kmem_cache *cachep, gfp_t gfp)
{
	int err;
	int limit, shared;

	/*
	 * The head array serves three purposes:
	 * - create a LIFO ordering, i.e. return objects that are cache-warm
	 * - reduce the number of spinlock operations.
	 * - reduce the number of linked list operations on the slab and
	 *   bufctl chains: array operations are cheaper.
	 * The numbers are guessed, we should auto-tune as described by
	 * Bonwick.
	 */
	if (cachep->buffer_size > 131072)
		limit = 1;
	else if (cachep->buffer_size > PAGE_SIZE)
		limit = 8;
	else if (cachep->buffer_size > 1024)
		limit = 24;
	else if (cachep->buffer_size > 256)
		limit = 54;
	else
		limit = 120;

	/*
	 * CPU bound tasks (e.g. network routing) can exhibit cpu bound
	 * allocation behaviour: Most allocs on one cpu, most free operations
	 * on another cpu. For these cases, an efficient object passing between
	 * cpus is necessary. This is provided by a shared array. The array
	 * replaces Bonwick's magazine layer.
	 * On uniprocessor, it's functionally equivalent (but less efficient)
	 * to a larger limit. Thus disabled by default.
	 */
	shared = 0;
	if (cachep->buffer_size <= PAGE_SIZE && num_possible_cpus() > 1)
		shared = 8;

#if DEBUG
	/*
	 * With debugging enabled, large batchcount lead to excessively long
	 * periods with disabled local interrupts. Limit the batchcount
	 */
	if (limit > 32)
		limit = 32;
#endif
	err = do_tune_cpucache(cachep, limit, (limit + 1) / 2, shared, gfp);
	if (err)
		printk(KERN_ERR "enable_cpucache failed for %s, error %d.\n",
		       cachep->name, -err);
	return err;
}

/*
 * Drain an array if it contains any elements taking the l3 lock only if
 * necessary. Note that the l3 listlock also protects the array_cache
 * if drain_array() is used on the shared array.
 */
void drain_array(struct kmem_cache *cachep, struct kmem_list3 *l3,
			 struct array_cache *ac, int force, int node)
{
	int tofree;

	if (!ac || !ac->avail)
		return;
	if (ac->touched && !force) {
		ac->touched = 0;
	} else {
		spin_lock_irq(&l3->list_lock);
		if (ac->avail) {
			tofree = force ? ac->avail : (ac->limit + 4) / 5;
			if (tofree > ac->avail)
				tofree = (ac->avail + 1) / 2;
			free_block(cachep, ac->entry, tofree, node);
			ac->avail -= tofree;
			memmove(ac->entry, &(ac->entry[tofree]),
				sizeof(void *) * ac->avail);
		}
		spin_unlock_irq(&l3->list_lock);
	}
}

/**
 * cache_reap - Reclaim memory from caches.
 * @w: work descriptor
 *
 * Called from workqueue/eventd every few seconds.
 * Purpose:
 * - clear the per-cpu caches for this CPU.
 * - return freeable pages to the main free memory pool.
 *
 * If we cannot acquire the cache chain mutex then just give up - we'll try
 * again on the next iteration.
 */
static void cache_reap(struct work_struct *w)
{
	struct kmem_cache *searchp;
	struct kmem_list3 *l3;
	int node = numa_node_id();
	struct delayed_work *work = to_delayed_work(w);

	if (!mutex_trylock(&cache_chain_mutex))
		/* Give up. Setup the next iteration. */
		goto out;

	list_for_each_entry(searchp, &cache_chain, next) {
		check_irq_on();

		/*
		 * We only take the l3 lock if absolutely necessary and we
		 * have established with reasonable certainty that
		 * we can do some work if the lock was obtained.
		 */
		l3 = searchp->nodelists[node];

		reap_alien(searchp, l3);

		drain_array(searchp, l3, cpu_cache_get(searchp), 0, node);

		/*
		 * These are racy checks but it does not matter
		 * if we skip one check or scan twice.
		 */
		if (time_after(l3->next_reap, jiffies))
			goto next;

		l3->next_reap = jiffies + REAPTIMEOUT_LIST3;

		drain_array(searchp, l3, l3->shared, 0, node);

		if (l3->free_touched)
			l3->free_touched = 0;
		else {
			int freed;

			freed = drain_freelist(searchp, l3, (l3->free_limit +
				5 * searchp->num - 1) / (5 * searchp->num));
			STATS_ADD_REAPED(searchp, freed);
		}
next:
		cond_resched();
	}
	check_irq_on();
	mutex_unlock(&cache_chain_mutex);
	next_reap_node();
out:
	/* Set up the next iteration */
	schedule_delayed_work(work, round_jiffies_relative(REAPTIMEOUT_CPUC));
}

#ifdef CONFIG_SLABINFO

static void print_slabinfo_header(struct seq_file *m)
{
	/*
	 * Output format version, so at least we can change it
	 * without _too_ many complaints.
	 */
#if STATS
	seq_puts(m, "slabinfo - version: 2.1 (statistics)\n");
#else
	seq_puts(m, "slabinfo - version: 2.1\n");
#endif
	seq_puts(m, "# name            <active_objs> <num_objs> <objsize> "
		 "<objperslab> <pagesperslab>");
	seq_puts(m, " : tunables <limit> <batchcount> <sharedfactor>");
	seq_puts(m, " : slabdata <active_slabs> <num_slabs> <sharedavail>");
#if STATS
	seq_puts(m, " : globalstat <listallocs> <maxobjs> <grown> <reaped> "
		 "<error> <maxfreeable> <nodeallocs> <remotefrees> <alienoverflow>");
	seq_puts(m, " : cpustat <allochit> <allocmiss> <freehit> <freemiss>");
#endif
	seq_putc(m, '\n');
}

static void *s_start(struct seq_file *m, loff_t *pos)
{
	loff_t n = *pos;

	mutex_lock(&cache_chain_mutex);
	if (!n)
		print_slabinfo_header(m);

	return seq_list_start(&cache_chain, *pos);
}

static void *s_next(struct seq_file *m, void *p, loff_t *pos)
{
	return seq_list_next(p, &cache_chain, pos);
}

static void s_stop(struct seq_file *m, void *p)
{
	mutex_unlock(&cache_chain_mutex);
}

static int s_show(struct seq_file *m, void *p)
{
	struct kmem_cache *cachep = list_entry(p, struct kmem_cache, next);
	struct slab *slabp;
	unsigned long active_objs;
	unsigned long num_objs;
	unsigned long active_slabs = 0;
	unsigned long num_slabs, free_objects = 0, shared_avail = 0;
	const char *name;
	char *error = NULL;
	int node;
	struct kmem_list3 *l3;

	active_objs = 0;
	num_slabs = 0;
	for_each_online_node(node) {
		l3 = cachep->nodelists[node];
		if (!l3)
			continue;

		check_irq_on();
		spin_lock_irq(&l3->list_lock);

		list_for_each_entry(slabp, &l3->slabs_full, list) {
			if (slabp->inuse != cachep->num && !error)
				error = "slabs_full accounting error";
			active_objs += cachep->num;
			active_slabs++;
		}
		list_for_each_entry(slabp, &l3->slabs_partial, list) {
			if (slabp->inuse == cachep->num && !error)
				error = "slabs_partial inuse accounting error";
			if (!slabp->inuse && !error)
				error = "slabs_partial/inuse accounting error";
			active_objs += slabp->inuse;
			active_slabs++;
		}
		list_for_each_entry(slabp, &l3->slabs_free, list) {
			if (slabp->inuse && !error)
				error = "slabs_free/inuse accounting error";
			num_slabs++;
		}
		free_objects += l3->free_objects;
		if (l3->shared)
			shared_avail += l3->shared->avail;

		spin_unlock_irq(&l3->list_lock);
	}
	num_slabs += active_slabs;
	num_objs = num_slabs * cachep->num;
	if (num_objs - active_objs != free_objects && !error)
		error = "free_objects accounting error";

	name = cachep->name;
	if (error)
		printk(KERN_ERR "slab: cache %s error: %s\n", name, error);

	seq_printf(m, "%-17s %6lu %6lu %6u %4u %4d",
		   name, active_objs, num_objs, cachep->buffer_size,
		   cachep->num, (1 << cachep->gfporder));
	seq_printf(m, " : tunables %4u %4u %4u",
		   cachep->limit, cachep->batchcount, cachep->shared);
	seq_printf(m, " : slabdata %6lu %6lu %6lu",
		   active_slabs, num_slabs, shared_avail);
#if STATS
	{			/* list3 stats */
		unsigned long high = cachep->high_mark;
		unsigned long allocs = cachep->num_allocations;
		unsigned long grown = cachep->grown;
		unsigned long reaped = cachep->reaped;
		unsigned long errors = cachep->errors;
		unsigned long max_freeable = cachep->max_freeable;
		unsigned long node_allocs = cachep->node_allocs;
		unsigned long node_frees = cachep->node_frees;
		unsigned long overflows = cachep->node_overflow;

		seq_printf(m, " : globalstat %7lu %6lu %5lu %4lu \
				%4lu %4lu %4lu %4lu %4lu", allocs, high, grown,
				reaped, errors, max_freeable, node_allocs,
				node_frees, overflows);
	}
	/* cpu stats */
	{
		unsigned long allochit = atomic_read(&cachep->allochit);
		unsigned long allocmiss = atomic_read(&cachep->allocmiss);
		unsigned long freehit = atomic_read(&cachep->freehit);
		unsigned long freemiss = atomic_read(&cachep->freemiss);

		seq_printf(m, " : cpustat %6lu %6lu %6lu %6lu",
			   allochit, allocmiss, freehit, freemiss);
	}
#endif
	seq_putc(m, '\n');
	return 0;
}

/*
 * slabinfo_op - iterator that generates /proc/slabinfo
 *
 * Output layout:
 * cache-name
 * num-active-objs
 * total-objs
 * object size
 * num-active-slabs
 * total-slabs
 * num-pages-per-slab
 * + further values on SMP and with statistics enabled
 */

static const struct seq_operations slabinfo_op = {
	.start = s_start,
	.next = s_next,
	.stop = s_stop,
	.show = s_show,
};

#define MAX_SLABINFO_WRITE 128
/**
 * slabinfo_write - Tuning for the slab allocator
 * @file: unused
 * @buffer: user buffer
 * @count: data length
 * @ppos: unused
 */
ssize_t slabinfo_write(struct file *file, const char __user * buffer,
		       size_t count, loff_t *ppos)
{
	char kbuf[MAX_SLABINFO_WRITE + 1], *tmp;
	int limit, batchcount, shared, res;
	struct kmem_cache *cachep;

	if (count > MAX_SLABINFO_WRITE)
		return -EINVAL;
	if (copy_from_user(&kbuf, buffer, count))
		return -EFAULT;
	kbuf[MAX_SLABINFO_WRITE] = '\0';

	tmp = strchr(kbuf, ' ');
	if (!tmp)
		return -EINVAL;
	*tmp = '\0';
	tmp++;
	if (sscanf(tmp, " %d %d %d", &limit, &batchcount, &shared) != 3)
		return -EINVAL;

	/* Find the cache in the chain of caches. */
	mutex_lock(&cache_chain_mutex);
	res = -EINVAL;
	list_for_each_entry(cachep, &cache_chain, next) {
		if (!strcmp(cachep->name, kbuf)) {
			if (limit < 1 || batchcount < 1 ||
					batchcount > limit || shared < 0) {
				res = 0;
			} else {
				res = do_tune_cpucache(cachep, limit,
						       batchcount, shared,
						       GFP_KERNEL);
			}
			break;
		}
	}
	mutex_unlock(&cache_chain_mutex);
	if (res >= 0)
		res = count;
	return res;
}

static int slabinfo_open(struct inode *inode, struct file *file)
{
	return seq_open(file, &slabinfo_op);
}

static const struct file_operations proc_slabinfo_operations = {
	.open		= slabinfo_open,
	.read		= seq_read,
	.write		= slabinfo_write,
	.llseek		= seq_lseek,
	.release	= seq_release,
};

#ifdef CONFIG_DEBUG_SLAB_LEAK

static void *leaks_start(struct seq_file *m, loff_t *pos)
{
	mutex_lock(&cache_chain_mutex);
	return seq_list_start(&cache_chain, *pos);
}

static inline int add_caller(unsigned long *n, unsigned long v)
{
	unsigned long *p;
	int l;
	if (!v)
		return 1;
	l = n[1];
	p = n + 2;
	while (l) {
		int i = l/2;
		unsigned long *q = p + 2 * i;
		if (*q == v) {
			q[1]++;
			return 1;
		}
		if (*q > v) {
			l = i;
		} else {
			p = q + 2;
			l -= i + 1;
		}
	}
	if (++n[1] == n[0])
		return 0;
	memmove(p + 2, p, n[1] * 2 * sizeof(unsigned long) - ((void *)p - (void *)n));
	p[0] = v;
	p[1] = 1;
	return 1;
}

static void handle_slab(unsigned long *n, struct kmem_cache *c, struct slab *s)
{
	void *p;
	int i;
	if (n[0] == n[1])
		return;
	for (i = 0, p = s->s_mem; i < c->num; i++, p += c->buffer_size) {
		if (slab_bufctl(s)[i] != BUFCTL_ACTIVE)
			continue;
		if (!add_caller(n, (unsigned long)*dbg_userword(c, p)))
			return;
	}
}

static void show_symbol(struct seq_file *m, unsigned long address)
{
#ifdef CONFIG_KALLSYMS
	unsigned long offset, size;
	char modname[MODULE_NAME_LEN], name[KSYM_NAME_LEN];

	if (lookup_symbol_attrs(address, &size, &offset, modname, name) == 0) {
		seq_printf(m, "%s+%#lx/%#lx", name, offset, size);
		if (modname[0])
			seq_printf(m, " [%s]", modname);
		return;
	}
#endif
	seq_printf(m, "%p", (void *)address);
}

static int leaks_show(struct seq_file *m, void *p)
{
	struct kmem_cache *cachep = list_entry(p, struct kmem_cache, next);
	struct slab *slabp;
	struct kmem_list3 *l3;
	const char *name;
	unsigned long *n = m->private;
	int node;
	int i;

	if (!(cachep->flags & SLAB_STORE_USER))
		return 0;
	if (!(cachep->flags & SLAB_RED_ZONE))
		return 0;

	/* OK, we can do it */

	n[1] = 0;

	for_each_online_node(node) {
		l3 = cachep->nodelists[node];
		if (!l3)
			continue;

		check_irq_on();
		spin_lock_irq(&l3->list_lock);

		list_for_each_entry(slabp, &l3->slabs_full, list)
			handle_slab(n, cachep, slabp);
		list_for_each_entry(slabp, &l3->slabs_partial, list)
			handle_slab(n, cachep, slabp);
		spin_unlock_irq(&l3->list_lock);
	}
	name = cachep->name;
	if (n[0] == n[1]) {
		/* Increase the buffer size */
		mutex_unlock(&cache_chain_mutex);
		m->private = kzalloc(n[0] * 4 * sizeof(unsigned long), GFP_KERNEL);
		if (!m->private) {
			/* Too bad, we are really out */
			m->private = n;
			mutex_lock(&cache_chain_mutex);
			return -ENOMEM;
		}
		*(unsigned long *)m->private = n[0] * 2;
		kfree(n);
		mutex_lock(&cache_chain_mutex);
		/* Now make sure this entry will be retried */
		m->count = m->size;
		return 0;
	}
	for (i = 0; i < n[1]; i++) {
		seq_printf(m, "%s: %lu ", name, n[2*i+3]);
		show_symbol(m, n[2*i+2]);
		seq_putc(m, '\n');
	}

	return 0;
}

static const struct seq_operations slabstats_op = {
	.start = leaks_start,
	.next = s_next,
	.stop = s_stop,
	.show = leaks_show,
};

static int slabstats_open(struct inode *inode, struct file *file)
{
	unsigned long *n = kzalloc(PAGE_SIZE, GFP_KERNEL);
	int ret = -ENOMEM;
	if (n) {
		ret = seq_open(file, &slabstats_op);
		if (!ret) {
			struct seq_file *m = file->private_data;
			*n = PAGE_SIZE / (2 * sizeof(unsigned long));
			m->private = n;
			n = NULL;
		}
		kfree(n);
	}
	return ret;
}

static const struct file_operations proc_slabstats_operations = {
	.open		= slabstats_open,
	.read		= seq_read,
	.llseek		= seq_lseek,
	.release	= seq_release_private,
};
#endif

static int __init slab_proc_init(void)
{
	proc_create("slabinfo",S_IWUSR|S_IRUGO,NULL,&proc_slabinfo_operations);
#ifdef CONFIG_DEBUG_SLAB_LEAK
	proc_create("slab_allocators", 0, NULL, &proc_slabstats_operations);
#endif
	return 0;
}
module_init(slab_proc_init);
#endif

/**
 * ksize - get the actual amount of memory allocated for a given object
 * @objp: Pointer to the object
 *
 * kmalloc may internally round up allocations and return more memory
 * than requested. ksize() can be used to determine the actual amount of
 * memory allocated. The caller may use this additional memory, even though
 * a smaller amount of memory was initially specified with the kmalloc call.
 * The caller must guarantee that objp points to a valid object previously
 * allocated with either kmalloc() or kmem_cache_alloc(). The object
 * must not be freed during the duration of the call.
 */
size_t ksize(const void *objp)
{
	BUG_ON(!objp);
	if (unlikely(objp == ZERO_SIZE_PTR))
		return 0;

	return obj_size(virt_to_cache(objp));
}
EXPORT_SYMBOL(ksize);<|MERGE_RESOLUTION|>--- conflicted
+++ resolved
@@ -964,10 +964,7 @@
 	int memsize = sizeof(void *) * entries + sizeof(struct array_cache);
 	struct array_cache *nc = NULL;
 
-<<<<<<< HEAD
 	nc = kmalloc_node(memsize, gfp, node);
-=======
-	nc = kmalloc_node(memsize, GFP_KERNEL, node);
 	/*
 	 * The array_cache structures contain pointers to free object.
 	 * However, when such objects are allocated or transfered to another
@@ -976,7 +973,6 @@
 	 * not scan such objects.
 	 */
 	kmemleak_no_scan(nc);
->>>>>>> 3aa27bbe
 	if (nc) {
 		nc->avail = 0;
 		nc->limit = entries;
