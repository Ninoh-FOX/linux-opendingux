// SPDX-License-Identifier: GPL-2.0
/*
 * Copyright (C) 2010-2011 Canonical Ltd <jeremy.kerr@canonical.com>
 * Copyright (C) 2011-2012 Linaro Ltd <mturquette@linaro.org>
 *
 * Standard functionality for the common clock API.  See Documentation/driver-api/clk.rst
 */

#include <linux/clk.h>
#include <linux/clk-provider.h>
#include <linux/clk/clk-conf.h>
#include <linux/module.h>
#include <linux/mutex.h>
#include <linux/spinlock.h>
#include <linux/err.h>
#include <linux/list.h>
#include <linux/slab.h>
#include <linux/of.h>
#include <linux/device.h>
#include <linux/init.h>
#include <linux/pm_runtime.h>
#include <linux/sched.h>
#include <linux/clkdev.h>

#include "clk.h"

static DEFINE_SPINLOCK(enable_lock);
static DEFINE_MUTEX(prepare_lock);

static struct task_struct *prepare_owner;
static struct task_struct *enable_owner;

static int prepare_refcnt;
static int enable_refcnt;

static HLIST_HEAD(clk_root_list);
static HLIST_HEAD(clk_orphan_list);
static LIST_HEAD(clk_notifier_list);

static struct hlist_head *all_lists[] = {
	&clk_root_list,
	&clk_orphan_list,
	NULL,
};

/***    private data structures    ***/

struct clk_parent_map {
	const struct clk_hw	*hw;
	struct clk_core		*core;
	const char		*fw_name;
	const char		*name;
	int			index;
};

struct clk_core {
	const char		*name;
	const struct clk_ops	*ops;
	struct clk_hw		*hw;
	struct module		*owner;
	struct device		*dev;
	struct device_node	*of_node;
	struct clk_core		*parent;
	struct clk_parent_map	*parents;
	u8			num_parents;
	u8			new_parent_index;
	unsigned long		rate;
	unsigned long		req_rate;
	unsigned long		new_rate;
	struct clk_core		*new_parent;
	struct clk_core		*new_child;
	unsigned long		flags;
	bool			orphan;
	bool			rpm_enabled;
	unsigned int		enable_count;
	unsigned int		prepare_count;
	unsigned int		protect_count;
	unsigned long		min_rate;
	unsigned long		max_rate;
	unsigned long		accuracy;
	int			phase;
	struct clk_duty		duty;
	struct hlist_head	children;
	struct hlist_node	child_node;
	struct hlist_head	clks;
	unsigned int		notifier_count;
#ifdef CONFIG_DEBUG_FS
	struct dentry		*dentry;
	struct hlist_node	debug_node;
#endif
	struct kref		ref;
};

#define CREATE_TRACE_POINTS
#include <trace/events/clk.h>

struct clk {
	struct clk_core	*core;
	struct device *dev;
	const char *dev_id;
	const char *con_id;
	unsigned long min_rate;
	unsigned long max_rate;
	unsigned int exclusive_count;
	struct hlist_node clks_node;
};

/***           runtime pm          ***/
static int clk_pm_runtime_get(struct clk_core *core)
{
	int ret;

	if (!core->rpm_enabled)
		return 0;

	ret = pm_runtime_get_sync(core->dev);
	return ret < 0 ? ret : 0;
}

static void clk_pm_runtime_put(struct clk_core *core)
{
	if (!core->rpm_enabled)
		return;

	pm_runtime_put_sync(core->dev);
}

/***           locking             ***/
static void clk_prepare_lock(void)
{
	if (!mutex_trylock(&prepare_lock)) {
		if (prepare_owner == current) {
			prepare_refcnt++;
			return;
		}
		mutex_lock(&prepare_lock);
	}
	WARN_ON_ONCE(prepare_owner != NULL);
	WARN_ON_ONCE(prepare_refcnt != 0);
	prepare_owner = current;
	prepare_refcnt = 1;
}

static void clk_prepare_unlock(void)
{
	WARN_ON_ONCE(prepare_owner != current);
	WARN_ON_ONCE(prepare_refcnt == 0);

	if (--prepare_refcnt)
		return;
	prepare_owner = NULL;
	mutex_unlock(&prepare_lock);
}

static unsigned long clk_enable_lock(void)
	__acquires(enable_lock)
{
	unsigned long flags;

	/*
	 * On UP systems, spin_trylock_irqsave() always returns true, even if
	 * we already hold the lock. So, in that case, we rely only on
	 * reference counting.
	 */
	if (!IS_ENABLED(CONFIG_SMP) ||
	    !spin_trylock_irqsave(&enable_lock, flags)) {
		if (enable_owner == current) {
			enable_refcnt++;
			__acquire(enable_lock);
			if (!IS_ENABLED(CONFIG_SMP))
				local_save_flags(flags);
			return flags;
		}
		spin_lock_irqsave(&enable_lock, flags);
	}
	WARN_ON_ONCE(enable_owner != NULL);
	WARN_ON_ONCE(enable_refcnt != 0);
	enable_owner = current;
	enable_refcnt = 1;
	return flags;
}

static void clk_enable_unlock(unsigned long flags)
	__releases(enable_lock)
{
	WARN_ON_ONCE(enable_owner != current);
	WARN_ON_ONCE(enable_refcnt == 0);

	if (--enable_refcnt) {
		__release(enable_lock);
		return;
	}
	enable_owner = NULL;
	spin_unlock_irqrestore(&enable_lock, flags);
}

static bool clk_core_rate_is_protected(struct clk_core *core)
{
	return core->protect_count;
}

static bool clk_core_is_prepared(struct clk_core *core)
{
	bool ret = false;

	/*
	 * .is_prepared is optional for clocks that can prepare
	 * fall back to software usage counter if it is missing
	 */
	if (!core->ops->is_prepared)
		return core->prepare_count;

	if (!clk_pm_runtime_get(core)) {
		ret = core->ops->is_prepared(core->hw);
		clk_pm_runtime_put(core);
	}

	return ret;
}

static bool clk_core_is_enabled(struct clk_core *core)
{
	bool ret = false;

	/*
	 * .is_enabled is only mandatory for clocks that gate
	 * fall back to software usage counter if .is_enabled is missing
	 */
	if (!core->ops->is_enabled)
		return core->enable_count;

	/*
	 * Check if clock controller's device is runtime active before
	 * calling .is_enabled callback. If not, assume that clock is
	 * disabled, because we might be called from atomic context, from
	 * which pm_runtime_get() is not allowed.
	 * This function is called mainly from clk_disable_unused_subtree,
	 * which ensures proper runtime pm activation of controller before
	 * taking enable spinlock, but the below check is needed if one tries
	 * to call it from other places.
	 */
	if (core->rpm_enabled) {
		pm_runtime_get_noresume(core->dev);
		if (!pm_runtime_active(core->dev)) {
			ret = false;
			goto done;
		}
	}

	ret = core->ops->is_enabled(core->hw);
done:
	if (core->rpm_enabled)
		pm_runtime_put(core->dev);

	return ret;
}

/***    helper functions   ***/

const char *__clk_get_name(const struct clk *clk)
{
	return !clk ? NULL : clk->core->name;
}
EXPORT_SYMBOL_GPL(__clk_get_name);

const char *clk_hw_get_name(const struct clk_hw *hw)
{
	return hw->core->name;
}
EXPORT_SYMBOL_GPL(clk_hw_get_name);

struct clk_hw *__clk_get_hw(struct clk *clk)
{
	return !clk ? NULL : clk->core->hw;
}
EXPORT_SYMBOL_GPL(__clk_get_hw);

unsigned int clk_hw_get_num_parents(const struct clk_hw *hw)
{
	return hw->core->num_parents;
}
EXPORT_SYMBOL_GPL(clk_hw_get_num_parents);

struct clk_hw *clk_hw_get_parent(const struct clk_hw *hw)
{
	return hw->core->parent ? hw->core->parent->hw : NULL;
}
EXPORT_SYMBOL_GPL(clk_hw_get_parent);

static struct clk_core *__clk_lookup_subtree(const char *name,
					     struct clk_core *core)
{
	struct clk_core *child;
	struct clk_core *ret;

	if (!strcmp(core->name, name))
		return core;

	hlist_for_each_entry(child, &core->children, child_node) {
		ret = __clk_lookup_subtree(name, child);
		if (ret)
			return ret;
	}

	return NULL;
}

static struct clk_core *clk_core_lookup(const char *name)
{
	struct clk_core *root_clk;
	struct clk_core *ret;

	if (!name)
		return NULL;

	/* search the 'proper' clk tree first */
	hlist_for_each_entry(root_clk, &clk_root_list, child_node) {
		ret = __clk_lookup_subtree(name, root_clk);
		if (ret)
			return ret;
	}

	/* if not found, then search the orphan tree */
	hlist_for_each_entry(root_clk, &clk_orphan_list, child_node) {
		ret = __clk_lookup_subtree(name, root_clk);
		if (ret)
			return ret;
	}

	return NULL;
}

#ifdef CONFIG_OF
static int of_parse_clkspec(const struct device_node *np, int index,
			    const char *name, struct of_phandle_args *out_args);
static struct clk_hw *
of_clk_get_hw_from_clkspec(struct of_phandle_args *clkspec);
#else
static inline int of_parse_clkspec(const struct device_node *np, int index,
				   const char *name,
				   struct of_phandle_args *out_args)
{
	return -ENOENT;
}
static inline struct clk_hw *
of_clk_get_hw_from_clkspec(struct of_phandle_args *clkspec)
{
	return ERR_PTR(-ENOENT);
}
#endif

/**
 * clk_core_get - Find the clk_core parent of a clk
 * @core: clk to find parent of
 * @p_index: parent index to search for
 *
 * This is the preferred method for clk providers to find the parent of a
 * clk when that parent is external to the clk controller. The parent_names
 * array is indexed and treated as a local name matching a string in the device
 * node's 'clock-names' property or as the 'con_id' matching the device's
 * dev_name() in a clk_lookup. This allows clk providers to use their own
 * namespace instead of looking for a globally unique parent string.
 *
 * For example the following DT snippet would allow a clock registered by the
 * clock-controller@c001 that has a clk_init_data::parent_data array
 * with 'xtal' in the 'name' member to find the clock provided by the
 * clock-controller@f00abcd without needing to get the globally unique name of
 * the xtal clk.
 *
 *      parent: clock-controller@f00abcd {
 *              reg = <0xf00abcd 0xabcd>;
 *              #clock-cells = <0>;
 *      };
 *
 *      clock-controller@c001 {
 *              reg = <0xc001 0xf00d>;
 *              clocks = <&parent>;
 *              clock-names = "xtal";
 *              #clock-cells = <1>;
 *      };
 *
 * Returns: -ENOENT when the provider can't be found or the clk doesn't
 * exist in the provider or the name can't be found in the DT node or
 * in a clkdev lookup. NULL when the provider knows about the clk but it
 * isn't provided on this system.
 * A valid clk_core pointer when the clk can be found in the provider.
 */
static struct clk_core *clk_core_get(struct clk_core *core, u8 p_index)
{
	const char *name = core->parents[p_index].fw_name;
	int index = core->parents[p_index].index;
	struct clk_hw *hw = ERR_PTR(-ENOENT);
	struct device *dev = core->dev;
	const char *dev_id = dev ? dev_name(dev) : NULL;
	struct device_node *np = core->of_node;
	struct of_phandle_args clkspec;

	if (np && (name || index >= 0) &&
	    !of_parse_clkspec(np, index, name, &clkspec)) {
		hw = of_clk_get_hw_from_clkspec(&clkspec);
		of_node_put(clkspec.np);
	} else if (name) {
		/*
		 * If the DT search above couldn't find the provider fallback to
		 * looking up via clkdev based clk_lookups.
		 */
		hw = clk_find_hw(dev_id, name);
	}

	if (IS_ERR(hw))
		return ERR_CAST(hw);

	return hw->core;
}

static void clk_core_fill_parent_index(struct clk_core *core, u8 index)
{
	struct clk_parent_map *entry = &core->parents[index];
	struct clk_core *parent = ERR_PTR(-ENOENT);

	if (entry->hw) {
		parent = entry->hw->core;
		/*
		 * We have a direct reference but it isn't registered yet?
		 * Orphan it and let clk_reparent() update the orphan status
		 * when the parent is registered.
		 */
		if (!parent)
			parent = ERR_PTR(-EPROBE_DEFER);
	} else {
		parent = clk_core_get(core, index);
		if (PTR_ERR(parent) == -ENOENT && entry->name)
			parent = clk_core_lookup(entry->name);
	}

	/* Only cache it if it's not an error */
	if (!IS_ERR(parent))
		entry->core = parent;
}

static struct clk_core *clk_core_get_parent_by_index(struct clk_core *core,
							 u8 index)
{
	if (!core || index >= core->num_parents || !core->parents)
		return NULL;

	if (!core->parents[index].core)
		clk_core_fill_parent_index(core, index);

	return core->parents[index].core;
}

struct clk_hw *
clk_hw_get_parent_by_index(const struct clk_hw *hw, unsigned int index)
{
	struct clk_core *parent;

	parent = clk_core_get_parent_by_index(hw->core, index);

	return !parent ? NULL : parent->hw;
}
EXPORT_SYMBOL_GPL(clk_hw_get_parent_by_index);

unsigned int __clk_get_enable_count(struct clk *clk)
{
	return !clk ? 0 : clk->core->enable_count;
}

static unsigned long clk_core_get_rate_nolock(struct clk_core *core)
{
	if (!core)
		return 0;

	if (!core->num_parents || core->parent)
		return core->rate;

	/*
	 * Clk must have a parent because num_parents > 0 but the parent isn't
	 * known yet. Best to return 0 as the rate of this clk until we can
	 * properly recalc the rate based on the parent's rate.
	 */
	return 0;
}

unsigned long clk_hw_get_rate(const struct clk_hw *hw)
{
	return clk_core_get_rate_nolock(hw->core);
}
EXPORT_SYMBOL_GPL(clk_hw_get_rate);

static unsigned long clk_core_get_accuracy_no_lock(struct clk_core *core)
{
	if (!core)
		return 0;

	return core->accuracy;
}

unsigned long __clk_get_flags(struct clk *clk)
{
	return !clk ? 0 : clk->core->flags;
}
EXPORT_SYMBOL_GPL(__clk_get_flags);

unsigned long clk_hw_get_flags(const struct clk_hw *hw)
{
	return hw->core->flags;
}
EXPORT_SYMBOL_GPL(clk_hw_get_flags);

bool clk_hw_is_prepared(const struct clk_hw *hw)
{
	return clk_core_is_prepared(hw->core);
}
EXPORT_SYMBOL_GPL(clk_hw_is_prepared);

bool clk_hw_rate_is_protected(const struct clk_hw *hw)
{
	return clk_core_rate_is_protected(hw->core);
}
EXPORT_SYMBOL_GPL(clk_hw_rate_is_protected);

bool clk_hw_is_enabled(const struct clk_hw *hw)
{
	return clk_core_is_enabled(hw->core);
}
EXPORT_SYMBOL_GPL(clk_hw_is_enabled);

bool __clk_is_enabled(struct clk *clk)
{
	if (!clk)
		return false;

	return clk_core_is_enabled(clk->core);
}
EXPORT_SYMBOL_GPL(__clk_is_enabled);

static bool mux_is_better_rate(unsigned long rate, unsigned long now,
			   unsigned long best, unsigned long flags)
{
	if (flags & CLK_MUX_ROUND_CLOSEST)
		return abs(now - rate) < abs(best - rate);

	return now <= rate && now > best;
}

int clk_mux_determine_rate_flags(struct clk_hw *hw,
				 struct clk_rate_request *req,
				 unsigned long flags)
{
	struct clk_core *core = hw->core, *parent, *best_parent = NULL;
	int i, num_parents, ret;
	unsigned long best = 0;
	struct clk_rate_request parent_req = *req;

	/* if NO_REPARENT flag set, pass through to current parent */
	if (core->flags & CLK_SET_RATE_NO_REPARENT) {
		parent = core->parent;
		if (core->flags & CLK_SET_RATE_PARENT) {
			ret = __clk_determine_rate(parent ? parent->hw : NULL,
						   &parent_req);
			if (ret)
				return ret;

			best = parent_req.rate;
		} else if (parent) {
			best = clk_core_get_rate_nolock(parent);
		} else {
			best = clk_core_get_rate_nolock(core);
		}

		goto out;
	}

	/* find the parent that can provide the fastest rate <= rate */
	num_parents = core->num_parents;
	for (i = 0; i < num_parents; i++) {
		parent = clk_core_get_parent_by_index(core, i);
		if (!parent)
			continue;

		if (core->flags & CLK_SET_RATE_PARENT) {
			parent_req = *req;
			ret = __clk_determine_rate(parent->hw, &parent_req);
			if (ret)
				continue;
		} else {
			parent_req.rate = clk_core_get_rate_nolock(parent);
		}

		if (mux_is_better_rate(req->rate, parent_req.rate,
				       best, flags)) {
			best_parent = parent;
			best = parent_req.rate;
		}
	}

	if (!best_parent)
		return -EINVAL;

out:
	if (best_parent)
		req->best_parent_hw = best_parent->hw;
	req->best_parent_rate = best;
	req->rate = best;

	return 0;
}
EXPORT_SYMBOL_GPL(clk_mux_determine_rate_flags);

struct clk *__clk_lookup(const char *name)
{
	struct clk_core *core = clk_core_lookup(name);

	return !core ? NULL : core->hw->clk;
}

static void clk_core_get_boundaries(struct clk_core *core,
				    unsigned long *min_rate,
				    unsigned long *max_rate)
{
	struct clk *clk_user;

	lockdep_assert_held(&prepare_lock);

	*min_rate = core->min_rate;
	*max_rate = core->max_rate;

	hlist_for_each_entry(clk_user, &core->clks, clks_node)
		*min_rate = max(*min_rate, clk_user->min_rate);

	hlist_for_each_entry(clk_user, &core->clks, clks_node)
		*max_rate = min(*max_rate, clk_user->max_rate);
}

void clk_hw_set_rate_range(struct clk_hw *hw, unsigned long min_rate,
			   unsigned long max_rate)
{
	hw->core->min_rate = min_rate;
	hw->core->max_rate = max_rate;
}
EXPORT_SYMBOL_GPL(clk_hw_set_rate_range);

/*
 * __clk_mux_determine_rate - clk_ops::determine_rate implementation for a mux type clk
 * @hw: mux type clk to determine rate on
 * @req: rate request, also used to return preferred parent and frequencies
 *
 * Helper for finding best parent to provide a given frequency. This can be used
 * directly as a determine_rate callback (e.g. for a mux), or from a more
 * complex clock that may combine a mux with other operations.
 *
 * Returns: 0 on success, -EERROR value on error
 */
int __clk_mux_determine_rate(struct clk_hw *hw,
			     struct clk_rate_request *req)
{
	return clk_mux_determine_rate_flags(hw, req, 0);
}
EXPORT_SYMBOL_GPL(__clk_mux_determine_rate);

int __clk_mux_determine_rate_closest(struct clk_hw *hw,
				     struct clk_rate_request *req)
{
	return clk_mux_determine_rate_flags(hw, req, CLK_MUX_ROUND_CLOSEST);
}
EXPORT_SYMBOL_GPL(__clk_mux_determine_rate_closest);

/***        clk api        ***/

static void clk_core_rate_unprotect(struct clk_core *core)
{
	lockdep_assert_held(&prepare_lock);

	if (!core)
		return;

	if (WARN(core->protect_count == 0,
	    "%s already unprotected\n", core->name))
		return;

	if (--core->protect_count > 0)
		return;

	clk_core_rate_unprotect(core->parent);
}

static int clk_core_rate_nuke_protect(struct clk_core *core)
{
	int ret;

	lockdep_assert_held(&prepare_lock);

	if (!core)
		return -EINVAL;

	if (core->protect_count == 0)
		return 0;

	ret = core->protect_count;
	core->protect_count = 1;
	clk_core_rate_unprotect(core);

	return ret;
}

/**
 * clk_rate_exclusive_put - release exclusivity over clock rate control
 * @clk: the clk over which the exclusivity is released
 *
 * clk_rate_exclusive_put() completes a critical section during which a clock
 * consumer cannot tolerate any other consumer making any operation on the
 * clock which could result in a rate change or rate glitch. Exclusive clocks
 * cannot have their rate changed, either directly or indirectly due to changes
 * further up the parent chain of clocks. As a result, clocks up parent chain
 * also get under exclusive control of the calling consumer.
 *
 * If exlusivity is claimed more than once on clock, even by the same consumer,
 * the rate effectively gets locked as exclusivity can't be preempted.
 *
 * Calls to clk_rate_exclusive_put() must be balanced with calls to
 * clk_rate_exclusive_get(). Calls to this function may sleep, and do not return
 * error status.
 */
void clk_rate_exclusive_put(struct clk *clk)
{
	if (!clk)
		return;

	clk_prepare_lock();

	/*
	 * if there is something wrong with this consumer protect count, stop
	 * here before messing with the provider
	 */
	if (WARN_ON(clk->exclusive_count <= 0))
		goto out;

	clk_core_rate_unprotect(clk->core);
	clk->exclusive_count--;
out:
	clk_prepare_unlock();
}
EXPORT_SYMBOL_GPL(clk_rate_exclusive_put);

static void clk_core_rate_protect(struct clk_core *core)
{
	lockdep_assert_held(&prepare_lock);

	if (!core)
		return;

	if (core->protect_count == 0)
		clk_core_rate_protect(core->parent);

	core->protect_count++;
}

static void clk_core_rate_restore_protect(struct clk_core *core, int count)
{
	lockdep_assert_held(&prepare_lock);

	if (!core)
		return;

	if (count == 0)
		return;

	clk_core_rate_protect(core);
	core->protect_count = count;
}

/**
 * clk_rate_exclusive_get - get exclusivity over the clk rate control
 * @clk: the clk over which the exclusity of rate control is requested
 *
 * clk_rate_exclusive_get() begins a critical section during which a clock
 * consumer cannot tolerate any other consumer making any operation on the
 * clock which could result in a rate change or rate glitch. Exclusive clocks
 * cannot have their rate changed, either directly or indirectly due to changes
 * further up the parent chain of clocks. As a result, clocks up parent chain
 * also get under exclusive control of the calling consumer.
 *
 * If exlusivity is claimed more than once on clock, even by the same consumer,
 * the rate effectively gets locked as exclusivity can't be preempted.
 *
 * Calls to clk_rate_exclusive_get() should be balanced with calls to
 * clk_rate_exclusive_put(). Calls to this function may sleep.
 * Returns 0 on success, -EERROR otherwise
 */
int clk_rate_exclusive_get(struct clk *clk)
{
	if (!clk)
		return 0;

	clk_prepare_lock();
	clk_core_rate_protect(clk->core);
	clk->exclusive_count++;
	clk_prepare_unlock();

	return 0;
}
EXPORT_SYMBOL_GPL(clk_rate_exclusive_get);

static void clk_core_unprepare(struct clk_core *core)
{
	lockdep_assert_held(&prepare_lock);

	if (!core)
		return;

	if (WARN(core->prepare_count == 0,
	    "%s already unprepared\n", core->name))
		return;

	if (WARN(core->prepare_count == 1 && core->flags & CLK_IS_CRITICAL,
	    "Unpreparing critical %s\n", core->name))
		return;

	if (core->flags & CLK_SET_RATE_GATE)
		clk_core_rate_unprotect(core);

	if (--core->prepare_count > 0)
		return;

	WARN(core->enable_count > 0, "Unpreparing enabled %s\n", core->name);

	trace_clk_unprepare(core);

	if (core->ops->unprepare)
		core->ops->unprepare(core->hw);

	clk_pm_runtime_put(core);

	trace_clk_unprepare_complete(core);
	clk_core_unprepare(core->parent);
}

static void clk_core_unprepare_lock(struct clk_core *core)
{
	clk_prepare_lock();
	clk_core_unprepare(core);
	clk_prepare_unlock();
}

/**
 * clk_unprepare - undo preparation of a clock source
 * @clk: the clk being unprepared
 *
 * clk_unprepare may sleep, which differentiates it from clk_disable.  In a
 * simple case, clk_unprepare can be used instead of clk_disable to gate a clk
 * if the operation may sleep.  One example is a clk which is accessed over
 * I2c.  In the complex case a clk gate operation may require a fast and a slow
 * part.  It is this reason that clk_unprepare and clk_disable are not mutually
 * exclusive.  In fact clk_disable must be called before clk_unprepare.
 */
void clk_unprepare(struct clk *clk)
{
	if (IS_ERR_OR_NULL(clk))
		return;

	clk_core_unprepare_lock(clk->core);
}
EXPORT_SYMBOL_GPL(clk_unprepare);

static int clk_core_prepare(struct clk_core *core)
{
	int ret = 0;

	lockdep_assert_held(&prepare_lock);

	if (!core)
		return 0;

	if (core->prepare_count == 0) {
		ret = clk_pm_runtime_get(core);
		if (ret)
			return ret;

		ret = clk_core_prepare(core->parent);
		if (ret)
			goto runtime_put;

		trace_clk_prepare(core);

		if (core->ops->prepare)
			ret = core->ops->prepare(core->hw);

		trace_clk_prepare_complete(core);

		if (ret)
			goto unprepare;
	}

	core->prepare_count++;

	/*
	 * CLK_SET_RATE_GATE is a special case of clock protection
	 * Instead of a consumer claiming exclusive rate control, it is
	 * actually the provider which prevents any consumer from making any
	 * operation which could result in a rate change or rate glitch while
	 * the clock is prepared.
	 */
	if (core->flags & CLK_SET_RATE_GATE)
		clk_core_rate_protect(core);

	return 0;
unprepare:
	clk_core_unprepare(core->parent);
runtime_put:
	clk_pm_runtime_put(core);
	return ret;
}

static int clk_core_prepare_lock(struct clk_core *core)
{
	int ret;

	clk_prepare_lock();
	ret = clk_core_prepare(core);
	clk_prepare_unlock();

	return ret;
}

/**
 * clk_prepare - prepare a clock source
 * @clk: the clk being prepared
 *
 * clk_prepare may sleep, which differentiates it from clk_enable.  In a simple
 * case, clk_prepare can be used instead of clk_enable to ungate a clk if the
 * operation may sleep.  One example is a clk which is accessed over I2c.  In
 * the complex case a clk ungate operation may require a fast and a slow part.
 * It is this reason that clk_prepare and clk_enable are not mutually
 * exclusive.  In fact clk_prepare must be called before clk_enable.
 * Returns 0 on success, -EERROR otherwise.
 */
int clk_prepare(struct clk *clk)
{
	if (!clk)
		return 0;

	return clk_core_prepare_lock(clk->core);
}
EXPORT_SYMBOL_GPL(clk_prepare);

static void clk_core_disable(struct clk_core *core)
{
	lockdep_assert_held(&enable_lock);

	if (!core)
		return;

	if (WARN(core->enable_count == 0, "%s already disabled\n", core->name))
		return;

	if (WARN(core->enable_count == 1 && core->flags & CLK_IS_CRITICAL,
	    "Disabling critical %s\n", core->name))
		return;

	if (--core->enable_count > 0)
		return;

	trace_clk_disable_rcuidle(core);

	if (core->ops->disable)
		core->ops->disable(core->hw);

	trace_clk_disable_complete_rcuidle(core);

	clk_core_disable(core->parent);
}

static void clk_core_disable_lock(struct clk_core *core)
{
	unsigned long flags;

	flags = clk_enable_lock();
	clk_core_disable(core);
	clk_enable_unlock(flags);
}

/**
 * clk_disable - gate a clock
 * @clk: the clk being gated
 *
 * clk_disable must not sleep, which differentiates it from clk_unprepare.  In
 * a simple case, clk_disable can be used instead of clk_unprepare to gate a
 * clk if the operation is fast and will never sleep.  One example is a
 * SoC-internal clk which is controlled via simple register writes.  In the
 * complex case a clk gate operation may require a fast and a slow part.  It is
 * this reason that clk_unprepare and clk_disable are not mutually exclusive.
 * In fact clk_disable must be called before clk_unprepare.
 */
void clk_disable(struct clk *clk)
{
	if (IS_ERR_OR_NULL(clk))
		return;

	clk_core_disable_lock(clk->core);
}
EXPORT_SYMBOL_GPL(clk_disable);

static int clk_core_enable(struct clk_core *core)
{
	int ret = 0;

	lockdep_assert_held(&enable_lock);

	if (!core)
		return 0;

	if (WARN(core->prepare_count == 0,
	    "Enabling unprepared %s\n", core->name))
		return -ESHUTDOWN;

	if (core->enable_count == 0) {
		ret = clk_core_enable(core->parent);

		if (ret)
			return ret;

		trace_clk_enable_rcuidle(core);

		if (core->ops->enable)
			ret = core->ops->enable(core->hw);

		trace_clk_enable_complete_rcuidle(core);

		if (ret) {
			clk_core_disable(core->parent);
			return ret;
		}
	}

	core->enable_count++;
	return 0;
}

static int clk_core_enable_lock(struct clk_core *core)
{
	unsigned long flags;
	int ret;

	flags = clk_enable_lock();
	ret = clk_core_enable(core);
	clk_enable_unlock(flags);

	return ret;
}

/**
 * clk_gate_restore_context - restore context for poweroff
 * @hw: the clk_hw pointer of clock whose state is to be restored
 *
 * The clock gate restore context function enables or disables
 * the gate clocks based on the enable_count. This is done in cases
 * where the clock context is lost and based on the enable_count
 * the clock either needs to be enabled/disabled. This
 * helps restore the state of gate clocks.
 */
void clk_gate_restore_context(struct clk_hw *hw)
{
	struct clk_core *core = hw->core;

	if (core->enable_count)
		core->ops->enable(hw);
	else
		core->ops->disable(hw);
}
EXPORT_SYMBOL_GPL(clk_gate_restore_context);

static int clk_core_save_context(struct clk_core *core)
{
	struct clk_core *child;
	int ret = 0;

	hlist_for_each_entry(child, &core->children, child_node) {
		ret = clk_core_save_context(child);
		if (ret < 0)
			return ret;
	}

	if (core->ops && core->ops->save_context)
		ret = core->ops->save_context(core->hw);

	return ret;
}

static void clk_core_restore_context(struct clk_core *core)
{
	struct clk_core *child;

	if (core->ops && core->ops->restore_context)
		core->ops->restore_context(core->hw);

	hlist_for_each_entry(child, &core->children, child_node)
		clk_core_restore_context(child);
}

/**
 * clk_save_context - save clock context for poweroff
 *
 * Saves the context of the clock register for powerstates in which the
 * contents of the registers will be lost. Occurs deep within the suspend
 * code.  Returns 0 on success.
 */
int clk_save_context(void)
{
	struct clk_core *clk;
	int ret;

	hlist_for_each_entry(clk, &clk_root_list, child_node) {
		ret = clk_core_save_context(clk);
		if (ret < 0)
			return ret;
	}

	hlist_for_each_entry(clk, &clk_orphan_list, child_node) {
		ret = clk_core_save_context(clk);
		if (ret < 0)
			return ret;
	}

	return 0;
}
EXPORT_SYMBOL_GPL(clk_save_context);

/**
 * clk_restore_context - restore clock context after poweroff
 *
 * Restore the saved clock context upon resume.
 *
 */
void clk_restore_context(void)
{
	struct clk_core *core;

	hlist_for_each_entry(core, &clk_root_list, child_node)
		clk_core_restore_context(core);

	hlist_for_each_entry(core, &clk_orphan_list, child_node)
		clk_core_restore_context(core);
}
EXPORT_SYMBOL_GPL(clk_restore_context);

/**
 * clk_enable - ungate a clock
 * @clk: the clk being ungated
 *
 * clk_enable must not sleep, which differentiates it from clk_prepare.  In a
 * simple case, clk_enable can be used instead of clk_prepare to ungate a clk
 * if the operation will never sleep.  One example is a SoC-internal clk which
 * is controlled via simple register writes.  In the complex case a clk ungate
 * operation may require a fast and a slow part.  It is this reason that
 * clk_enable and clk_prepare are not mutually exclusive.  In fact clk_prepare
 * must be called before clk_enable.  Returns 0 on success, -EERROR
 * otherwise.
 */
int clk_enable(struct clk *clk)
{
	if (!clk)
		return 0;

	return clk_core_enable_lock(clk->core);
}
EXPORT_SYMBOL_GPL(clk_enable);

static int clk_core_prepare_enable(struct clk_core *core)
{
	int ret;

	ret = clk_core_prepare_lock(core);
	if (ret)
		return ret;

	ret = clk_core_enable_lock(core);
	if (ret)
		clk_core_unprepare_lock(core);

	return ret;
}

static void clk_core_disable_unprepare(struct clk_core *core)
{
	clk_core_disable_lock(core);
	clk_core_unprepare_lock(core);
}

static void __init clk_unprepare_unused_subtree(struct clk_core *core)
{
	struct clk_core *child;

	lockdep_assert_held(&prepare_lock);

	hlist_for_each_entry(child, &core->children, child_node)
		clk_unprepare_unused_subtree(child);

	if (core->prepare_count)
		return;

	if (core->flags & CLK_IGNORE_UNUSED)
		return;

	if (clk_pm_runtime_get(core))
		return;

	if (clk_core_is_prepared(core)) {
		trace_clk_unprepare(core);
		if (core->ops->unprepare_unused)
			core->ops->unprepare_unused(core->hw);
		else if (core->ops->unprepare)
			core->ops->unprepare(core->hw);
		trace_clk_unprepare_complete(core);
	}

	clk_pm_runtime_put(core);
}

static void __init clk_disable_unused_subtree(struct clk_core *core)
{
	struct clk_core *child;
	unsigned long flags;

	lockdep_assert_held(&prepare_lock);

	hlist_for_each_entry(child, &core->children, child_node)
		clk_disable_unused_subtree(child);

	if (core->flags & CLK_OPS_PARENT_ENABLE)
		clk_core_prepare_enable(core->parent);

	if (clk_pm_runtime_get(core))
		goto unprepare_out;

	flags = clk_enable_lock();

	if (core->enable_count)
		goto unlock_out;

	if (core->flags & CLK_IGNORE_UNUSED)
		goto unlock_out;

	/*
	 * some gate clocks have special needs during the disable-unused
	 * sequence.  call .disable_unused if available, otherwise fall
	 * back to .disable
	 */
	if (clk_core_is_enabled(core)) {
		trace_clk_disable(core);
		if (core->ops->disable_unused)
			core->ops->disable_unused(core->hw);
		else if (core->ops->disable)
			core->ops->disable(core->hw);
		trace_clk_disable_complete(core);
	}

unlock_out:
	clk_enable_unlock(flags);
	clk_pm_runtime_put(core);
unprepare_out:
	if (core->flags & CLK_OPS_PARENT_ENABLE)
		clk_core_disable_unprepare(core->parent);
}

static bool clk_ignore_unused __initdata;
static int __init clk_ignore_unused_setup(char *__unused)
{
	clk_ignore_unused = true;
	return 1;
}
__setup("clk_ignore_unused", clk_ignore_unused_setup);

static int __init clk_disable_unused(void)
{
	struct clk_core *core;

	if (clk_ignore_unused) {
		pr_warn("clk: Not disabling unused clocks\n");
		return 0;
	}

	clk_prepare_lock();

	hlist_for_each_entry(core, &clk_root_list, child_node)
		clk_disable_unused_subtree(core);

	hlist_for_each_entry(core, &clk_orphan_list, child_node)
		clk_disable_unused_subtree(core);

	hlist_for_each_entry(core, &clk_root_list, child_node)
		clk_unprepare_unused_subtree(core);

	hlist_for_each_entry(core, &clk_orphan_list, child_node)
		clk_unprepare_unused_subtree(core);

	clk_prepare_unlock();

	return 0;
}
late_initcall_sync(clk_disable_unused);

static int clk_core_determine_round_nolock(struct clk_core *core,
					   struct clk_rate_request *req)
{
	long rate;

	lockdep_assert_held(&prepare_lock);

	if (!core)
		return 0;

	/*
	 * At this point, core protection will be disabled if
	 * - if the provider is not protected at all
	 * - if the calling consumer is the only one which has exclusivity
	 *   over the provider
	 */
	if (clk_core_rate_is_protected(core)) {
		req->rate = core->rate;
	} else if (core->ops->determine_rate) {
		return core->ops->determine_rate(core->hw, req);
	} else if (core->ops->round_rate) {
		rate = core->ops->round_rate(core->hw, req->rate,
					     &req->best_parent_rate);
		if (rate < 0)
			return rate;

		req->rate = rate;
	} else {
		return -EINVAL;
	}

	return 0;
}

static void clk_core_init_rate_req(struct clk_core * const core,
				   struct clk_rate_request *req)
{
	struct clk_core *parent;

	if (WARN_ON(!core || !req))
		return;

	parent = core->parent;
	if (parent) {
		req->best_parent_hw = parent->hw;
		req->best_parent_rate = parent->rate;
	} else {
		req->best_parent_hw = NULL;
		req->best_parent_rate = 0;
	}
}

static bool clk_core_can_round(struct clk_core * const core)
{
	return core->ops->determine_rate || core->ops->round_rate;
}

static int clk_core_round_rate_nolock(struct clk_core *core,
				      struct clk_rate_request *req)
{
	lockdep_assert_held(&prepare_lock);

	if (!core) {
		req->rate = 0;
		return 0;
	}

	clk_core_init_rate_req(core, req);

	if (clk_core_can_round(core))
		return clk_core_determine_round_nolock(core, req);
	else if (core->flags & CLK_SET_RATE_PARENT)
		return clk_core_round_rate_nolock(core->parent, req);

	req->rate = core->rate;
	return 0;
}

/**
 * __clk_determine_rate - get the closest rate actually supported by a clock
 * @hw: determine the rate of this clock
 * @req: target rate request
 *
 * Useful for clk_ops such as .set_rate and .determine_rate.
 */
int __clk_determine_rate(struct clk_hw *hw, struct clk_rate_request *req)
{
	if (!hw) {
		req->rate = 0;
		return 0;
	}

	return clk_core_round_rate_nolock(hw->core, req);
}
EXPORT_SYMBOL_GPL(__clk_determine_rate);

unsigned long clk_hw_round_rate(struct clk_hw *hw, unsigned long rate)
{
	int ret;
	struct clk_rate_request req;

	clk_core_get_boundaries(hw->core, &req.min_rate, &req.max_rate);
	req.rate = rate;

	ret = clk_core_round_rate_nolock(hw->core, &req);
	if (ret)
		return 0;

	return req.rate;
}
EXPORT_SYMBOL_GPL(clk_hw_round_rate);

/**
 * clk_round_rate - round the given rate for a clk
 * @clk: the clk for which we are rounding a rate
 * @rate: the rate which is to be rounded
 *
 * Takes in a rate as input and rounds it to a rate that the clk can actually
 * use which is then returned.  If clk doesn't support round_rate operation
 * then the parent rate is returned.
 */
long clk_round_rate(struct clk *clk, unsigned long rate)
{
	struct clk_rate_request req;
	int ret;

	if (!clk)
		return 0;

	clk_prepare_lock();

	if (clk->exclusive_count)
		clk_core_rate_unprotect(clk->core);

	clk_core_get_boundaries(clk->core, &req.min_rate, &req.max_rate);
	req.rate = rate;

	ret = clk_core_round_rate_nolock(clk->core, &req);

	if (clk->exclusive_count)
		clk_core_rate_protect(clk->core);

	clk_prepare_unlock();

	if (ret)
		return ret;

	return req.rate;
}
EXPORT_SYMBOL_GPL(clk_round_rate);

/**
 * __clk_notify - call clk notifier chain
 * @core: clk that is changing rate
 * @msg: clk notifier type (see include/linux/clk.h)
 * @old_rate: old clk rate
 * @new_rate: new clk rate
 *
 * Triggers a notifier call chain on the clk rate-change notification
 * for 'clk'.  Passes a pointer to the struct clk and the previous
 * and current rates to the notifier callback.  Intended to be called by
 * internal clock code only.  Returns NOTIFY_DONE from the last driver
 * called if all went well, or NOTIFY_STOP or NOTIFY_BAD immediately if
 * a driver returns that.
 */
static int __clk_notify(struct clk_core *core, unsigned long msg,
		unsigned long old_rate, unsigned long new_rate)
{
	struct clk_notifier *cn;
	struct clk_notifier_data cnd;
	int ret = NOTIFY_DONE;

	cnd.old_rate = old_rate;
	cnd.new_rate = new_rate;

	list_for_each_entry(cn, &clk_notifier_list, node) {
		if (cn->clk->core == core) {
			cnd.clk = cn->clk;
			ret = srcu_notifier_call_chain(&cn->notifier_head, msg,
					&cnd);
			if (ret & NOTIFY_STOP_MASK)
				return ret;
		}
	}

	return ret;
}

/**
 * __clk_recalc_accuracies
 * @core: first clk in the subtree
 *
 * Walks the subtree of clks starting with clk and recalculates accuracies as
 * it goes.  Note that if a clk does not implement the .recalc_accuracy
 * callback then it is assumed that the clock will take on the accuracy of its
 * parent.
 */
static void __clk_recalc_accuracies(struct clk_core *core)
{
	unsigned long parent_accuracy = 0;
	struct clk_core *child;

	lockdep_assert_held(&prepare_lock);

	if (core->parent)
		parent_accuracy = core->parent->accuracy;

	if (core->ops->recalc_accuracy)
		core->accuracy = core->ops->recalc_accuracy(core->hw,
							  parent_accuracy);
	else
		core->accuracy = parent_accuracy;

	hlist_for_each_entry(child, &core->children, child_node)
		__clk_recalc_accuracies(child);
}

static long clk_core_get_accuracy_recalc(struct clk_core *core)
{
	if (core && (core->flags & CLK_GET_ACCURACY_NOCACHE))
		__clk_recalc_accuracies(core);

	return clk_core_get_accuracy_no_lock(core);
}

/**
 * clk_get_accuracy - return the accuracy of clk
 * @clk: the clk whose accuracy is being returned
 *
 * Simply returns the cached accuracy of the clk, unless
 * CLK_GET_ACCURACY_NOCACHE flag is set, which means a recalc_rate will be
 * issued.
 * If clk is NULL then returns 0.
 */
long clk_get_accuracy(struct clk *clk)
{
	long accuracy;

	if (!clk)
		return 0;

	clk_prepare_lock();
	accuracy = clk_core_get_accuracy_recalc(clk->core);
	clk_prepare_unlock();

	return accuracy;
}
EXPORT_SYMBOL_GPL(clk_get_accuracy);

static unsigned long clk_recalc(struct clk_core *core,
				unsigned long parent_rate)
{
	unsigned long rate = parent_rate;

	if (core->ops->recalc_rate && !clk_pm_runtime_get(core)) {
		rate = core->ops->recalc_rate(core->hw, parent_rate);
		clk_pm_runtime_put(core);
	}
	return rate;
}

/**
 * __clk_recalc_rates
 * @core: first clk in the subtree
 * @msg: notification type (see include/linux/clk.h)
 *
 * Walks the subtree of clks starting with clk and recalculates rates as it
 * goes.  Note that if a clk does not implement the .recalc_rate callback then
 * it is assumed that the clock will take on the rate of its parent.
 *
 * clk_recalc_rates also propagates the POST_RATE_CHANGE notification,
 * if necessary.
 */
static void __clk_recalc_rates(struct clk_core *core, unsigned long msg)
{
	unsigned long old_rate;
	unsigned long parent_rate = 0;
	struct clk_core *child;

	lockdep_assert_held(&prepare_lock);

	old_rate = core->rate;

	if (core->parent)
		parent_rate = core->parent->rate;

	core->rate = clk_recalc(core, parent_rate);

	/*
	 * ignore NOTIFY_STOP and NOTIFY_BAD return values for POST_RATE_CHANGE
	 * & ABORT_RATE_CHANGE notifiers
	 */
	if (core->notifier_count && msg)
		__clk_notify(core, msg, old_rate, core->rate);

	hlist_for_each_entry(child, &core->children, child_node)
		__clk_recalc_rates(child, msg);
}

static unsigned long clk_core_get_rate_recalc(struct clk_core *core)
{
	if (core && (core->flags & CLK_GET_RATE_NOCACHE))
		__clk_recalc_rates(core, 0);

	return clk_core_get_rate_nolock(core);
}

/**
 * clk_get_rate - return the rate of clk
 * @clk: the clk whose rate is being returned
 *
 * Simply returns the cached rate of the clk, unless CLK_GET_RATE_NOCACHE flag
 * is set, which means a recalc_rate will be issued.
 * If clk is NULL then returns 0.
 */
unsigned long clk_get_rate(struct clk *clk)
{
	unsigned long rate;

	if (!clk)
		return 0;

	clk_prepare_lock();
	rate = clk_core_get_rate_recalc(clk->core);
	clk_prepare_unlock();

	return rate;
}
EXPORT_SYMBOL_GPL(clk_get_rate);

static int clk_fetch_parent_index(struct clk_core *core,
				  struct clk_core *parent)
{
	int i;

	if (!parent)
		return -EINVAL;

	for (i = 0; i < core->num_parents; i++) {
		/* Found it first try! */
		if (core->parents[i].core == parent)
			return i;

		/* Something else is here, so keep looking */
		if (core->parents[i].core)
			continue;

		/* Maybe core hasn't been cached but the hw is all we know? */
		if (core->parents[i].hw) {
			if (core->parents[i].hw == parent->hw)
				break;

			/* Didn't match, but we're expecting a clk_hw */
			continue;
		}

		/* Maybe it hasn't been cached (clk_set_parent() path) */
		if (parent == clk_core_get(core, i))
			break;

		/* Fallback to comparing globally unique names */
		if (core->parents[i].name &&
		    !strcmp(parent->name, core->parents[i].name))
			break;
	}

	if (i == core->num_parents)
		return -EINVAL;

	core->parents[i].core = parent;
	return i;
}

/**
 * clk_hw_get_parent_index - return the index of the parent clock
 * @hw: clk_hw associated with the clk being consumed
 *
 * Fetches and returns the index of parent clock. Returns -EINVAL if the given
 * clock does not have a current parent.
 */
int clk_hw_get_parent_index(struct clk_hw *hw)
{
	struct clk_hw *parent = clk_hw_get_parent(hw);

	if (WARN_ON(parent == NULL))
		return -EINVAL;

	return clk_fetch_parent_index(hw->core, parent->core);
}
EXPORT_SYMBOL_GPL(clk_hw_get_parent_index);

/*
 * Update the orphan status of @core and all its children.
 */
static void clk_core_update_orphan_status(struct clk_core *core, bool is_orphan)
{
	struct clk_core *child;

	core->orphan = is_orphan;

	hlist_for_each_entry(child, &core->children, child_node)
		clk_core_update_orphan_status(child, is_orphan);
}

static void clk_reparent(struct clk_core *core, struct clk_core *new_parent)
{
	bool was_orphan = core->orphan;

	hlist_del(&core->child_node);

	if (new_parent) {
		bool becomes_orphan = new_parent->orphan;

		/* avoid duplicate POST_RATE_CHANGE notifications */
		if (new_parent->new_child == core)
			new_parent->new_child = NULL;

		hlist_add_head(&core->child_node, &new_parent->children);

		if (was_orphan != becomes_orphan)
			clk_core_update_orphan_status(core, becomes_orphan);
	} else {
		hlist_add_head(&core->child_node, &clk_orphan_list);
		if (!was_orphan)
			clk_core_update_orphan_status(core, true);
	}

	core->parent = new_parent;
}

static struct clk_core *__clk_set_parent_before(struct clk_core *core,
					   struct clk_core *parent)
{
	unsigned long flags;
	struct clk_core *old_parent = core->parent;

	/*
	 * 1. enable parents for CLK_OPS_PARENT_ENABLE clock
	 *
	 * 2. Migrate prepare state between parents and prevent race with
	 * clk_enable().
	 *
	 * If the clock is not prepared, then a race with
	 * clk_enable/disable() is impossible since we already have the
	 * prepare lock (future calls to clk_enable() need to be preceded by
	 * a clk_prepare()).
	 *
	 * If the clock is prepared, migrate the prepared state to the new
	 * parent and also protect against a race with clk_enable() by
	 * forcing the clock and the new parent on.  This ensures that all
	 * future calls to clk_enable() are practically NOPs with respect to
	 * hardware and software states.
	 *
	 * See also: Comment for clk_set_parent() below.
	 */

	/* enable old_parent & parent if CLK_OPS_PARENT_ENABLE is set */
	if (core->flags & CLK_OPS_PARENT_ENABLE) {
		clk_core_prepare_enable(old_parent);
		clk_core_prepare_enable(parent);
	}

	/* migrate prepare count if > 0 */
	if (core->prepare_count) {
		clk_core_prepare_enable(parent);
		clk_core_enable_lock(core);
	}

	/* update the clk tree topology */
	flags = clk_enable_lock();
	clk_reparent(core, parent);
	clk_enable_unlock(flags);

	return old_parent;
}

static void __clk_set_parent_after(struct clk_core *core,
				   struct clk_core *parent,
				   struct clk_core *old_parent)
{
	/*
	 * Finish the migration of prepare state and undo the changes done
	 * for preventing a race with clk_enable().
	 */
	if (core->prepare_count) {
		clk_core_disable_lock(core);
		clk_core_disable_unprepare(old_parent);
	}

	/* re-balance ref counting if CLK_OPS_PARENT_ENABLE is set */
	if (core->flags & CLK_OPS_PARENT_ENABLE) {
		clk_core_disable_unprepare(parent);
		clk_core_disable_unprepare(old_parent);
	}
}

static int __clk_set_parent(struct clk_core *core, struct clk_core *parent,
			    u8 p_index)
{
	unsigned long flags;
	int ret = 0;
	struct clk_core *old_parent;

	old_parent = __clk_set_parent_before(core, parent);

	trace_clk_set_parent(core, parent);

	/* change clock input source */
	if (parent && core->ops->set_parent)
		ret = core->ops->set_parent(core->hw, p_index);

	trace_clk_set_parent_complete(core, parent);

	if (ret) {
		flags = clk_enable_lock();
		clk_reparent(core, old_parent);
		clk_enable_unlock(flags);
		__clk_set_parent_after(core, old_parent, parent);

		return ret;
	}

	__clk_set_parent_after(core, parent, old_parent);

	return 0;
}

/**
 * __clk_speculate_rates
 * @core: first clk in the subtree
 * @parent_rate: the "future" rate of clk's parent
 *
 * Walks the subtree of clks starting with clk, speculating rates as it
 * goes and firing off PRE_RATE_CHANGE notifications as necessary.
 *
 * Unlike clk_recalc_rates, clk_speculate_rates exists only for sending
 * pre-rate change notifications and returns early if no clks in the
 * subtree have subscribed to the notifications.  Note that if a clk does not
 * implement the .recalc_rate callback then it is assumed that the clock will
 * take on the rate of its parent.
 */
static int __clk_speculate_rates(struct clk_core *core,
				 unsigned long parent_rate)
{
	struct clk_core *child;
	unsigned long new_rate;
	int ret = NOTIFY_DONE;

	lockdep_assert_held(&prepare_lock);

	new_rate = clk_recalc(core, parent_rate);

	/* abort rate change if a driver returns NOTIFY_BAD or NOTIFY_STOP */
	if (core->notifier_count)
		ret = __clk_notify(core, PRE_RATE_CHANGE, core->rate, new_rate);

	if (ret & NOTIFY_STOP_MASK) {
		pr_debug("%s: clk notifier callback for clock %s aborted with error %d\n",
				__func__, core->name, ret);
		goto out;
	}

	hlist_for_each_entry(child, &core->children, child_node) {
		ret = __clk_speculate_rates(child, new_rate);
		if (ret & NOTIFY_STOP_MASK)
			break;
	}

out:
	return ret;
}

static void clk_calc_subtree(struct clk_core *core, unsigned long new_rate,
			     struct clk_core *new_parent, u8 p_index)
{
	struct clk_core *child;

	core->new_rate = new_rate;
	core->new_parent = new_parent;
	core->new_parent_index = p_index;
	/* include clk in new parent's PRE_RATE_CHANGE notifications */
	core->new_child = NULL;
	if (new_parent && new_parent != core->parent)
		new_parent->new_child = core;

	hlist_for_each_entry(child, &core->children, child_node) {
		child->new_rate = clk_recalc(child, new_rate);
		clk_calc_subtree(child, child->new_rate, NULL, 0);
	}
}

/*
 * calculate the new rates returning the topmost clock that has to be
 * changed.
 */
static struct clk_core *clk_calc_new_rates(struct clk_core *core,
					   unsigned long rate)
{
	struct clk_core *top = core;
	struct clk_core *old_parent, *parent;
	unsigned long best_parent_rate = 0;
	unsigned long new_rate;
	unsigned long min_rate;
	unsigned long max_rate;
	int p_index = 0;
	long ret;

	/* sanity */
	if (IS_ERR_OR_NULL(core))
		return NULL;

	/* save parent rate, if it exists */
	parent = old_parent = core->parent;
	if (parent)
		best_parent_rate = parent->rate;

	clk_core_get_boundaries(core, &min_rate, &max_rate);

	/* find the closest rate and parent clk/rate */
	if (clk_core_can_round(core)) {
		struct clk_rate_request req;

		req.rate = rate;
		req.min_rate = min_rate;
		req.max_rate = max_rate;

		clk_core_init_rate_req(core, &req);

		ret = clk_core_determine_round_nolock(core, &req);
		if (ret < 0)
			return NULL;

		best_parent_rate = req.best_parent_rate;
		new_rate = req.rate;
		parent = req.best_parent_hw ? req.best_parent_hw->core : NULL;

		if (new_rate < min_rate || new_rate > max_rate)
			return NULL;
	} else if (!parent || !(core->flags & CLK_SET_RATE_PARENT)) {
		/* pass-through clock without adjustable parent */
		core->new_rate = core->rate;
		return NULL;
	} else {
		/* pass-through clock with adjustable parent */
		top = clk_calc_new_rates(parent, rate);
		new_rate = parent->new_rate;
		goto out;
	}

	/* some clocks must be gated to change parent */
	if (parent != old_parent &&
	    (core->flags & CLK_SET_PARENT_GATE) && core->prepare_count) {
		pr_debug("%s: %s not gated but wants to reparent\n",
			 __func__, core->name);
		return NULL;
	}

	/* try finding the new parent index */
	if (parent && core->num_parents > 1) {
		p_index = clk_fetch_parent_index(core, parent);
		if (p_index < 0) {
			pr_debug("%s: clk %s can not be parent of clk %s\n",
				 __func__, parent->name, core->name);
			return NULL;
		}
	}

	if ((core->flags & CLK_SET_RATE_PARENT) && parent &&
	    best_parent_rate != parent->rate)
		top = clk_calc_new_rates(parent, best_parent_rate);

out:
	clk_calc_subtree(core, new_rate, parent, p_index);

	return top;
}

/*
 * Notify about rate changes in a subtree. Always walk down the whole tree
 * so that in case of an error we can walk down the whole tree again and
 * abort the change.
 */
static struct clk_core *clk_propagate_rate_change(struct clk_core *core,
						  unsigned long event)
{
	struct clk_core *child, *tmp_clk, *fail_clk = NULL;
	int ret = NOTIFY_DONE;

	if (core->rate == core->new_rate)
		return NULL;

	if (core->notifier_count) {
		ret = __clk_notify(core, event, core->rate, core->new_rate);
		if (ret & NOTIFY_STOP_MASK)
			fail_clk = core;
	}

	hlist_for_each_entry(child, &core->children, child_node) {
		/* Skip children who will be reparented to another clock */
		if (child->new_parent && child->new_parent != core)
			continue;
		tmp_clk = clk_propagate_rate_change(child, event);
		if (tmp_clk)
			fail_clk = tmp_clk;
	}

	/* handle the new child who might not be in core->children yet */
	if (core->new_child) {
		tmp_clk = clk_propagate_rate_change(core->new_child, event);
		if (tmp_clk)
			fail_clk = tmp_clk;
	}

	return fail_clk;
}

/*
 * walk down a subtree and set the new rates notifying the rate
 * change on the way
 */
static void clk_change_rate(struct clk_core *core)
{
	struct clk_core *child;
	struct hlist_node *tmp;
	unsigned long old_rate;
	unsigned long best_parent_rate = 0;
	bool skip_set_rate = false;
	struct clk_core *old_parent;
	struct clk_core *parent = NULL;

	old_rate = core->rate;

	if (core->new_parent) {
		parent = core->new_parent;
		best_parent_rate = core->new_parent->rate;
	} else if (core->parent) {
		parent = core->parent;
		best_parent_rate = core->parent->rate;
	}

	if (clk_pm_runtime_get(core))
		return;

	if (core->flags & CLK_SET_RATE_UNGATE) {
		unsigned long flags;

		clk_core_prepare(core);
		flags = clk_enable_lock();
		clk_core_enable(core);
		clk_enable_unlock(flags);
	}

	if (core->new_parent && core->new_parent != core->parent) {
		old_parent = __clk_set_parent_before(core, core->new_parent);
		trace_clk_set_parent(core, core->new_parent);

		if (core->ops->set_rate_and_parent) {
			skip_set_rate = true;
			core->ops->set_rate_and_parent(core->hw, core->new_rate,
					best_parent_rate,
					core->new_parent_index);
		} else if (core->ops->set_parent) {
			core->ops->set_parent(core->hw, core->new_parent_index);
		}

		trace_clk_set_parent_complete(core, core->new_parent);
		__clk_set_parent_after(core, core->new_parent, old_parent);
	}

	if (core->flags & CLK_OPS_PARENT_ENABLE)
		clk_core_prepare_enable(parent);

	trace_clk_set_rate(core, core->new_rate);

	if (!skip_set_rate && core->ops->set_rate)
		core->ops->set_rate(core->hw, core->new_rate, best_parent_rate);

	trace_clk_set_rate_complete(core, core->new_rate);

	core->rate = clk_recalc(core, best_parent_rate);

	if (core->flags & CLK_SET_RATE_UNGATE) {
		unsigned long flags;

		flags = clk_enable_lock();
		clk_core_disable(core);
		clk_enable_unlock(flags);
		clk_core_unprepare(core);
	}

	if (core->flags & CLK_OPS_PARENT_ENABLE)
		clk_core_disable_unprepare(parent);

	if (core->notifier_count && old_rate != core->rate)
		__clk_notify(core, POST_RATE_CHANGE, old_rate, core->rate);

	if (core->flags & CLK_RECALC_NEW_RATES)
		(void)clk_calc_new_rates(core, core->new_rate);

	/*
	 * Use safe iteration, as change_rate can actually swap parents
	 * for certain clock types.
	 */
	hlist_for_each_entry_safe(child, tmp, &core->children, child_node) {
		/* Skip children who will be reparented to another clock */
		if (child->new_parent && child->new_parent != core)
			continue;
		clk_change_rate(child);
	}

	/* handle the new child who might not be in core->children yet */
	if (core->new_child)
		clk_change_rate(core->new_child);

	clk_pm_runtime_put(core);
}

static unsigned long clk_core_req_round_rate_nolock(struct clk_core *core,
						     unsigned long req_rate)
{
	int ret, cnt;
	struct clk_rate_request req;

	lockdep_assert_held(&prepare_lock);

	if (!core)
		return 0;

	/* simulate what the rate would be if it could be freely set */
	cnt = clk_core_rate_nuke_protect(core);
	if (cnt < 0)
		return cnt;

	clk_core_get_boundaries(core, &req.min_rate, &req.max_rate);
	req.rate = req_rate;

	ret = clk_core_round_rate_nolock(core, &req);

	/* restore the protection */
	clk_core_rate_restore_protect(core, cnt);

	return ret ? 0 : req.rate;
}

static int clk_core_set_rate_nolock(struct clk_core *core,
				    unsigned long req_rate)
{
	struct clk_core *top, *fail_clk;
	unsigned long rate;
	int ret = 0;

	if (!core)
		return 0;

	rate = clk_core_req_round_rate_nolock(core, req_rate);

	/* bail early if nothing to do */
	if (rate == clk_core_get_rate_nolock(core))
		return 0;

	/* fail on a direct rate set of a protected provider */
	if (clk_core_rate_is_protected(core))
		return -EBUSY;

	/* calculate new rates and get the topmost changed clock */
	top = clk_calc_new_rates(core, req_rate);
	if (!top)
		return -EINVAL;

	ret = clk_pm_runtime_get(core);
	if (ret)
		return ret;

	/* notify that we are about to change rates */
	fail_clk = clk_propagate_rate_change(top, PRE_RATE_CHANGE);
	if (fail_clk) {
		pr_debug("%s: failed to set %s rate\n", __func__,
				fail_clk->name);
		clk_propagate_rate_change(top, ABORT_RATE_CHANGE);
		ret = -EBUSY;
		goto err;
	}

	/* change the rates */
	clk_change_rate(top);

	core->req_rate = req_rate;
err:
	clk_pm_runtime_put(core);

	return ret;
}

/**
 * clk_set_rate - specify a new rate for clk
 * @clk: the clk whose rate is being changed
 * @rate: the new rate for clk
 *
 * In the simplest case clk_set_rate will only adjust the rate of clk.
 *
 * Setting the CLK_SET_RATE_PARENT flag allows the rate change operation to
 * propagate up to clk's parent; whether or not this happens depends on the
 * outcome of clk's .round_rate implementation.  If *parent_rate is unchanged
 * after calling .round_rate then upstream parent propagation is ignored.  If
 * *parent_rate comes back with a new rate for clk's parent then we propagate
 * up to clk's parent and set its rate.  Upward propagation will continue
 * until either a clk does not support the CLK_SET_RATE_PARENT flag or
 * .round_rate stops requesting changes to clk's parent_rate.
 *
 * Rate changes are accomplished via tree traversal that also recalculates the
 * rates for the clocks and fires off POST_RATE_CHANGE notifiers.
 *
 * Returns 0 on success, -EERROR otherwise.
 */
int clk_set_rate(struct clk *clk, unsigned long rate)
{
	int ret;

	if (!clk)
		return 0;

	/* prevent racing with updates to the clock topology */
	clk_prepare_lock();

	if (clk->exclusive_count)
		clk_core_rate_unprotect(clk->core);

	ret = clk_core_set_rate_nolock(clk->core, rate);

	if (clk->exclusive_count)
		clk_core_rate_protect(clk->core);

	clk_prepare_unlock();

	return ret;
}
EXPORT_SYMBOL_GPL(clk_set_rate);

/**
 * clk_set_rate_exclusive - specify a new rate and get exclusive control
 * @clk: the clk whose rate is being changed
 * @rate: the new rate for clk
 *
 * This is a combination of clk_set_rate() and clk_rate_exclusive_get()
 * within a critical section
 *
 * This can be used initially to ensure that at least 1 consumer is
 * satisfied when several consumers are competing for exclusivity over the
 * same clock provider.
 *
 * The exclusivity is not applied if setting the rate failed.
 *
 * Calls to clk_rate_exclusive_get() should be balanced with calls to
 * clk_rate_exclusive_put().
 *
 * Returns 0 on success, -EERROR otherwise.
 */
int clk_set_rate_exclusive(struct clk *clk, unsigned long rate)
{
	int ret;

	if (!clk)
		return 0;

	/* prevent racing with updates to the clock topology */
	clk_prepare_lock();

	/*
	 * The temporary protection removal is not here, on purpose
	 * This function is meant to be used instead of clk_rate_protect,
	 * so before the consumer code path protect the clock provider
	 */

	ret = clk_core_set_rate_nolock(clk->core, rate);
	if (!ret) {
		clk_core_rate_protect(clk->core);
		clk->exclusive_count++;
	}

	clk_prepare_unlock();

	return ret;
}
EXPORT_SYMBOL_GPL(clk_set_rate_exclusive);

/**
 * clk_set_rate_range - set a rate range for a clock source
 * @clk: clock source
 * @min: desired minimum clock rate in Hz, inclusive
 * @max: desired maximum clock rate in Hz, inclusive
 *
 * Returns success (0) or negative errno.
 */
int clk_set_rate_range(struct clk *clk, unsigned long min, unsigned long max)
{
	int ret = 0;
	unsigned long old_min, old_max, rate;

	if (!clk)
		return 0;

	if (min > max) {
		pr_err("%s: clk %s dev %s con %s: invalid range [%lu, %lu]\n",
		       __func__, clk->core->name, clk->dev_id, clk->con_id,
		       min, max);
		return -EINVAL;
	}

	clk_prepare_lock();

	if (clk->exclusive_count)
		clk_core_rate_unprotect(clk->core);

	/* Save the current values in case we need to rollback the change */
	old_min = clk->min_rate;
	old_max = clk->max_rate;
	clk->min_rate = min;
	clk->max_rate = max;

	rate = clk_core_get_rate_nolock(clk->core);
	if (rate < min || rate > max) {
		/*
		 * FIXME:
		 * We are in bit of trouble here, current rate is outside the
		 * the requested range. We are going try to request appropriate
		 * range boundary but there is a catch. It may fail for the
		 * usual reason (clock broken, clock protected, etc) but also
		 * because:
		 * - round_rate() was not favorable and fell on the wrong
		 *   side of the boundary
		 * - the determine_rate() callback does not really check for
		 *   this corner case when determining the rate
		 */

		if (rate < min)
			rate = min;
		else
			rate = max;

		ret = clk_core_set_rate_nolock(clk->core, rate);
		if (ret) {
			/* rollback the changes */
			clk->min_rate = old_min;
			clk->max_rate = old_max;
		}
	}

	if (clk->exclusive_count)
		clk_core_rate_protect(clk->core);

	clk_prepare_unlock();

	return ret;
}
EXPORT_SYMBOL_GPL(clk_set_rate_range);

/**
 * clk_set_min_rate - set a minimum clock rate for a clock source
 * @clk: clock source
 * @rate: desired minimum clock rate in Hz, inclusive
 *
 * Returns success (0) or negative errno.
 */
int clk_set_min_rate(struct clk *clk, unsigned long rate)
{
	if (!clk)
		return 0;

	return clk_set_rate_range(clk, rate, clk->max_rate);
}
EXPORT_SYMBOL_GPL(clk_set_min_rate);

/**
 * clk_set_max_rate - set a maximum clock rate for a clock source
 * @clk: clock source
 * @rate: desired maximum clock rate in Hz, inclusive
 *
 * Returns success (0) or negative errno.
 */
int clk_set_max_rate(struct clk *clk, unsigned long rate)
{
	if (!clk)
		return 0;

	return clk_set_rate_range(clk, clk->min_rate, rate);
}
EXPORT_SYMBOL_GPL(clk_set_max_rate);

/**
 * clk_get_parent - return the parent of a clk
 * @clk: the clk whose parent gets returned
 *
 * Simply returns clk->parent.  Returns NULL if clk is NULL.
 */
struct clk *clk_get_parent(struct clk *clk)
{
	struct clk *parent;

	if (!clk)
		return NULL;

	clk_prepare_lock();
	/* TODO: Create a per-user clk and change callers to call clk_put */
	parent = !clk->core->parent ? NULL : clk->core->parent->hw->clk;
	clk_prepare_unlock();

	return parent;
}
EXPORT_SYMBOL_GPL(clk_get_parent);

static struct clk_core *__clk_init_parent(struct clk_core *core)
{
	u8 index = 0;

	if (core->num_parents > 1 && core->ops->get_parent)
		index = core->ops->get_parent(core->hw);

	return clk_core_get_parent_by_index(core, index);
}

static void clk_core_reparent(struct clk_core *core,
				  struct clk_core *new_parent)
{
	clk_reparent(core, new_parent);
	__clk_recalc_accuracies(core);
	__clk_recalc_rates(core, POST_RATE_CHANGE);
}

void clk_hw_reparent(struct clk_hw *hw, struct clk_hw *new_parent)
{
	if (!hw)
		return;

	clk_core_reparent(hw->core, !new_parent ? NULL : new_parent->core);
}

/**
 * clk_has_parent - check if a clock is a possible parent for another
 * @clk: clock source
 * @parent: parent clock source
 *
 * This function can be used in drivers that need to check that a clock can be
 * the parent of another without actually changing the parent.
 *
 * Returns true if @parent is a possible parent for @clk, false otherwise.
 */
bool clk_has_parent(struct clk *clk, struct clk *parent)
{
	struct clk_core *core, *parent_core;
	int i;

	/* NULL clocks should be nops, so return success if either is NULL. */
	if (!clk || !parent)
		return true;

	core = clk->core;
	parent_core = parent->core;

	/* Optimize for the case where the parent is already the parent. */
	if (core->parent == parent_core)
		return true;

	for (i = 0; i < core->num_parents; i++)
		if (!strcmp(core->parents[i].name, parent_core->name))
			return true;

	return false;
}
EXPORT_SYMBOL_GPL(clk_has_parent);

static int clk_core_set_parent_nolock(struct clk_core *core,
				      struct clk_core *parent)
{
	int ret = 0;
	int p_index = 0;
	unsigned long p_rate = 0;

	lockdep_assert_held(&prepare_lock);

	if (!core)
		return 0;

	if (core->parent == parent)
		return 0;

	/* verify ops for multi-parent clks */
	if (core->num_parents > 1 && !core->ops->set_parent)
		return -EPERM;

	/* check that we are allowed to re-parent if the clock is in use */
	if ((core->flags & CLK_SET_PARENT_GATE) && core->prepare_count)
		return -EBUSY;

	if (clk_core_rate_is_protected(core))
		return -EBUSY;

	/* try finding the new parent index */
	if (parent) {
		p_index = clk_fetch_parent_index(core, parent);
		if (p_index < 0) {
			pr_debug("%s: clk %s can not be parent of clk %s\n",
					__func__, parent->name, core->name);
			return p_index;
		}
		p_rate = parent->rate;
	}

	ret = clk_pm_runtime_get(core);
	if (ret)
		return ret;

	/* propagate PRE_RATE_CHANGE notifications */
	ret = __clk_speculate_rates(core, p_rate);

	/* abort if a driver objects */
	if (ret & NOTIFY_STOP_MASK)
		goto runtime_put;

	/* do the re-parent */
	ret = __clk_set_parent(core, parent, p_index);

	/* propagate rate an accuracy recalculation accordingly */
	if (ret) {
		__clk_recalc_rates(core, ABORT_RATE_CHANGE);
	} else {
		__clk_recalc_rates(core, POST_RATE_CHANGE);
		__clk_recalc_accuracies(core);
	}

runtime_put:
	clk_pm_runtime_put(core);

	return ret;
}

int clk_hw_set_parent(struct clk_hw *hw, struct clk_hw *parent)
{
	return clk_core_set_parent_nolock(hw->core, parent->core);
}
EXPORT_SYMBOL_GPL(clk_hw_set_parent);

/**
 * clk_set_parent - switch the parent of a mux clk
 * @clk: the mux clk whose input we are switching
 * @parent: the new input to clk
 *
 * Re-parent clk to use parent as its new input source.  If clk is in
 * prepared state, the clk will get enabled for the duration of this call. If
 * that's not acceptable for a specific clk (Eg: the consumer can't handle
 * that, the reparenting is glitchy in hardware, etc), use the
 * CLK_SET_PARENT_GATE flag to allow reparenting only when clk is unprepared.
 *
 * After successfully changing clk's parent clk_set_parent will update the
 * clk topology, sysfs topology and propagate rate recalculation via
 * __clk_recalc_rates.
 *
 * Returns 0 on success, -EERROR otherwise.
 */
int clk_set_parent(struct clk *clk, struct clk *parent)
{
	int ret;

	if (!clk)
		return 0;

	clk_prepare_lock();

	if (clk->exclusive_count)
		clk_core_rate_unprotect(clk->core);

	ret = clk_core_set_parent_nolock(clk->core,
					 parent ? parent->core : NULL);

	if (clk->exclusive_count)
		clk_core_rate_protect(clk->core);

	clk_prepare_unlock();

	return ret;
}
EXPORT_SYMBOL_GPL(clk_set_parent);

static int clk_core_set_phase_nolock(struct clk_core *core, int degrees)
{
	int ret = -EINVAL;

	lockdep_assert_held(&prepare_lock);

	if (!core)
		return 0;

	if (clk_core_rate_is_protected(core))
		return -EBUSY;

	trace_clk_set_phase(core, degrees);

	if (core->ops->set_phase) {
		ret = core->ops->set_phase(core->hw, degrees);
		if (!ret)
			core->phase = degrees;
	}

	trace_clk_set_phase_complete(core, degrees);

	return ret;
}

/**
 * clk_set_phase - adjust the phase shift of a clock signal
 * @clk: clock signal source
 * @degrees: number of degrees the signal is shifted
 *
 * Shifts the phase of a clock signal by the specified
 * degrees. Returns 0 on success, -EERROR otherwise.
 *
 * This function makes no distinction about the input or reference
 * signal that we adjust the clock signal phase against. For example
 * phase locked-loop clock signal generators we may shift phase with
 * respect to feedback clock signal input, but for other cases the
 * clock phase may be shifted with respect to some other, unspecified
 * signal.
 *
 * Additionally the concept of phase shift does not propagate through
 * the clock tree hierarchy, which sets it apart from clock rates and
 * clock accuracy. A parent clock phase attribute does not have an
 * impact on the phase attribute of a child clock.
 */
int clk_set_phase(struct clk *clk, int degrees)
{
	int ret;

	if (!clk)
		return 0;

	/* sanity check degrees */
	degrees %= 360;
	if (degrees < 0)
		degrees += 360;

	clk_prepare_lock();

	if (clk->exclusive_count)
		clk_core_rate_unprotect(clk->core);

	ret = clk_core_set_phase_nolock(clk->core, degrees);

	if (clk->exclusive_count)
		clk_core_rate_protect(clk->core);

	clk_prepare_unlock();

	return ret;
}
EXPORT_SYMBOL_GPL(clk_set_phase);

static int clk_core_get_phase(struct clk_core *core)
{
	int ret;

	lockdep_assert_held(&prepare_lock);
	if (!core->ops->get_phase)
		return 0;

	/* Always try to update cached phase if possible */
	ret = core->ops->get_phase(core->hw);
	if (ret >= 0)
		core->phase = ret;

	return ret;
}

/**
 * clk_get_phase - return the phase shift of a clock signal
 * @clk: clock signal source
 *
 * Returns the phase shift of a clock node in degrees, otherwise returns
 * -EERROR.
 */
int clk_get_phase(struct clk *clk)
{
	int ret;

	if (!clk)
		return 0;

	clk_prepare_lock();
	ret = clk_core_get_phase(clk->core);
	clk_prepare_unlock();

	return ret;
}
EXPORT_SYMBOL_GPL(clk_get_phase);

static void clk_core_reset_duty_cycle_nolock(struct clk_core *core)
{
	/* Assume a default value of 50% */
	core->duty.num = 1;
	core->duty.den = 2;
}

static int clk_core_update_duty_cycle_parent_nolock(struct clk_core *core);

static int clk_core_update_duty_cycle_nolock(struct clk_core *core)
{
	struct clk_duty *duty = &core->duty;
	int ret = 0;

	if (!core->ops->get_duty_cycle)
		return clk_core_update_duty_cycle_parent_nolock(core);

	ret = core->ops->get_duty_cycle(core->hw, duty);
	if (ret)
		goto reset;

	/* Don't trust the clock provider too much */
	if (duty->den == 0 || duty->num > duty->den) {
		ret = -EINVAL;
		goto reset;
	}

	return 0;

reset:
	clk_core_reset_duty_cycle_nolock(core);
	return ret;
}

static int clk_core_update_duty_cycle_parent_nolock(struct clk_core *core)
{
	int ret = 0;

	if (core->parent &&
	    core->flags & CLK_DUTY_CYCLE_PARENT) {
		ret = clk_core_update_duty_cycle_nolock(core->parent);
		memcpy(&core->duty, &core->parent->duty, sizeof(core->duty));
	} else {
		clk_core_reset_duty_cycle_nolock(core);
	}

	return ret;
}

static int clk_core_set_duty_cycle_parent_nolock(struct clk_core *core,
						 struct clk_duty *duty);

static int clk_core_set_duty_cycle_nolock(struct clk_core *core,
					  struct clk_duty *duty)
{
	int ret;

	lockdep_assert_held(&prepare_lock);

	if (clk_core_rate_is_protected(core))
		return -EBUSY;

	trace_clk_set_duty_cycle(core, duty);

	if (!core->ops->set_duty_cycle)
		return clk_core_set_duty_cycle_parent_nolock(core, duty);

	ret = core->ops->set_duty_cycle(core->hw, duty);
	if (!ret)
		memcpy(&core->duty, duty, sizeof(*duty));

	trace_clk_set_duty_cycle_complete(core, duty);

	return ret;
}

static int clk_core_set_duty_cycle_parent_nolock(struct clk_core *core,
						 struct clk_duty *duty)
{
	int ret = 0;

	if (core->parent &&
	    core->flags & (CLK_DUTY_CYCLE_PARENT | CLK_SET_RATE_PARENT)) {
		ret = clk_core_set_duty_cycle_nolock(core->parent, duty);
		memcpy(&core->duty, &core->parent->duty, sizeof(core->duty));
	}

	return ret;
}

/**
 * clk_set_duty_cycle - adjust the duty cycle ratio of a clock signal
 * @clk: clock signal source
 * @num: numerator of the duty cycle ratio to be applied
 * @den: denominator of the duty cycle ratio to be applied
 *
 * Apply the duty cycle ratio if the ratio is valid and the clock can
 * perform this operation
 *
 * Returns (0) on success, a negative errno otherwise.
 */
int clk_set_duty_cycle(struct clk *clk, unsigned int num, unsigned int den)
{
	int ret;
	struct clk_duty duty;

	if (!clk)
		return 0;

	/* sanity check the ratio */
	if (den == 0 || num > den)
		return -EINVAL;

	duty.num = num;
	duty.den = den;

	clk_prepare_lock();

	if (clk->exclusive_count)
		clk_core_rate_unprotect(clk->core);

	ret = clk_core_set_duty_cycle_nolock(clk->core, &duty);

	if (clk->exclusive_count)
		clk_core_rate_protect(clk->core);

	clk_prepare_unlock();

	return ret;
}
EXPORT_SYMBOL_GPL(clk_set_duty_cycle);

static int clk_core_get_scaled_duty_cycle(struct clk_core *core,
					  unsigned int scale)
{
	struct clk_duty *duty = &core->duty;
	int ret;

	clk_prepare_lock();

	ret = clk_core_update_duty_cycle_nolock(core);
	if (!ret)
		ret = mult_frac(scale, duty->num, duty->den);

	clk_prepare_unlock();

	return ret;
}

/**
 * clk_get_scaled_duty_cycle - return the duty cycle ratio of a clock signal
 * @clk: clock signal source
 * @scale: scaling factor to be applied to represent the ratio as an integer
 *
 * Returns the duty cycle ratio of a clock node multiplied by the provided
 * scaling factor, or negative errno on error.
 */
int clk_get_scaled_duty_cycle(struct clk *clk, unsigned int scale)
{
	if (!clk)
		return 0;

	return clk_core_get_scaled_duty_cycle(clk->core, scale);
}
EXPORT_SYMBOL_GPL(clk_get_scaled_duty_cycle);

/**
 * clk_is_match - check if two clk's point to the same hardware clock
 * @p: clk compared against q
 * @q: clk compared against p
 *
 * Returns true if the two struct clk pointers both point to the same hardware
 * clock node. Put differently, returns true if struct clk *p and struct clk *q
 * share the same struct clk_core object.
 *
 * Returns false otherwise. Note that two NULL clks are treated as matching.
 */
bool clk_is_match(const struct clk *p, const struct clk *q)
{
	/* trivial case: identical struct clk's or both NULL */
	if (p == q)
		return true;

	/* true if clk->core pointers match. Avoid dereferencing garbage */
	if (!IS_ERR_OR_NULL(p) && !IS_ERR_OR_NULL(q))
		if (p->core == q->core)
			return true;

	return false;
}
EXPORT_SYMBOL_GPL(clk_is_match);

/***        debugfs support        ***/

#ifdef CONFIG_DEBUG_FS
#include <linux/debugfs.h>

static struct dentry *rootdir;
static int inited = 0;
static DEFINE_MUTEX(clk_debug_lock);
static HLIST_HEAD(clk_debug_list);

static struct hlist_head *orphan_list[] = {
	&clk_orphan_list,
	NULL,
};

static void clk_summary_show_one(struct seq_file *s, struct clk_core *c,
				 int level)
{
	int phase;

	seq_printf(s, "%*s%-*s %7d %8d %8d %11lu %10lu ",
		   level * 3 + 1, "",
		   30 - level * 3, c->name,
		   c->enable_count, c->prepare_count, c->protect_count,
		   clk_core_get_rate_recalc(c),
		   clk_core_get_accuracy_recalc(c));

	phase = clk_core_get_phase(c);
	if (phase >= 0)
		seq_printf(s, "%5d", phase);
	else
		seq_puts(s, "-----");

	seq_printf(s, " %6d\n", clk_core_get_scaled_duty_cycle(c, 100000));
}

static void clk_summary_show_subtree(struct seq_file *s, struct clk_core *c,
				     int level)
{
	struct clk_core *child;

	clk_summary_show_one(s, c, level);

	hlist_for_each_entry(child, &c->children, child_node)
		clk_summary_show_subtree(s, child, level + 1);
}

static int clk_summary_show(struct seq_file *s, void *data)
{
	struct clk_core *c;
	struct hlist_head **lists = (struct hlist_head **)s->private;

	seq_puts(s, "                                 enable  prepare  protect                                duty\n");
	seq_puts(s, "   clock                          count    count    count        rate   accuracy phase  cycle\n");
	seq_puts(s, "---------------------------------------------------------------------------------------------\n");

	clk_prepare_lock();

	for (; *lists; lists++)
		hlist_for_each_entry(c, *lists, child_node)
			clk_summary_show_subtree(s, c, 0);

	clk_prepare_unlock();

	return 0;
}
DEFINE_SHOW_ATTRIBUTE(clk_summary);

static void clk_dump_one(struct seq_file *s, struct clk_core *c, int level)
{
	int phase;
	unsigned long min_rate, max_rate;

	clk_core_get_boundaries(c, &min_rate, &max_rate);

	/* This should be JSON format, i.e. elements separated with a comma */
	seq_printf(s, "\"%s\": { ", c->name);
	seq_printf(s, "\"enable_count\": %d,", c->enable_count);
	seq_printf(s, "\"prepare_count\": %d,", c->prepare_count);
	seq_printf(s, "\"protect_count\": %d,", c->protect_count);
	seq_printf(s, "\"rate\": %lu,", clk_core_get_rate_recalc(c));
	seq_printf(s, "\"min_rate\": %lu,", min_rate);
	seq_printf(s, "\"max_rate\": %lu,", max_rate);
	seq_printf(s, "\"accuracy\": %lu,", clk_core_get_accuracy_recalc(c));
	phase = clk_core_get_phase(c);
	if (phase >= 0)
		seq_printf(s, "\"phase\": %d,", phase);
	seq_printf(s, "\"duty_cycle\": %u",
		   clk_core_get_scaled_duty_cycle(c, 100000));
}

static void clk_dump_subtree(struct seq_file *s, struct clk_core *c, int level)
{
	struct clk_core *child;

	clk_dump_one(s, c, level);

	hlist_for_each_entry(child, &c->children, child_node) {
		seq_putc(s, ',');
		clk_dump_subtree(s, child, level + 1);
	}

	seq_putc(s, '}');
}

static int clk_dump_show(struct seq_file *s, void *data)
{
	struct clk_core *c;
	bool first_node = true;
	struct hlist_head **lists = (struct hlist_head **)s->private;

	seq_putc(s, '{');
	clk_prepare_lock();

	for (; *lists; lists++) {
		hlist_for_each_entry(c, *lists, child_node) {
			if (!first_node)
				seq_putc(s, ',');
			first_node = false;
			clk_dump_subtree(s, c, 0);
		}
	}

	clk_prepare_unlock();

	seq_puts(s, "}\n");
	return 0;
}
DEFINE_SHOW_ATTRIBUTE(clk_dump);

#undef CLOCK_ALLOW_WRITE_DEBUGFS
#ifdef CLOCK_ALLOW_WRITE_DEBUGFS
/*
 * This can be dangerous, therefore don't provide any real compile time
 * configuration option for this feature.
 * People who want to use this will need to modify the source code directly.
 */
static int clk_rate_set(void *data, u64 val)
{
	struct clk_core *core = data;
	int ret;

	clk_prepare_lock();
	ret = clk_core_set_rate_nolock(core, val);
	clk_prepare_unlock();

	return ret;
}

#define clk_rate_mode	0644
#else
#define clk_rate_set	NULL
#define clk_rate_mode	0444
#endif

static int clk_rate_get(void *data, u64 *val)
{
	struct clk_core *core = data;

	*val = core->rate;
	return 0;
}

DEFINE_DEBUGFS_ATTRIBUTE(clk_rate_fops, clk_rate_get, clk_rate_set, "%llu\n");

static const struct {
	unsigned long flag;
	const char *name;
} clk_flags[] = {
#define ENTRY(f) { f, #f }
	ENTRY(CLK_SET_RATE_GATE),
	ENTRY(CLK_SET_PARENT_GATE),
	ENTRY(CLK_SET_RATE_PARENT),
	ENTRY(CLK_IGNORE_UNUSED),
	ENTRY(CLK_GET_RATE_NOCACHE),
	ENTRY(CLK_SET_RATE_NO_REPARENT),
	ENTRY(CLK_GET_ACCURACY_NOCACHE),
	ENTRY(CLK_RECALC_NEW_RATES),
	ENTRY(CLK_SET_RATE_UNGATE),
	ENTRY(CLK_IS_CRITICAL),
	ENTRY(CLK_OPS_PARENT_ENABLE),
	ENTRY(CLK_DUTY_CYCLE_PARENT),
#undef ENTRY
};

static int clk_flags_show(struct seq_file *s, void *data)
{
	struct clk_core *core = s->private;
	unsigned long flags = core->flags;
	unsigned int i;

	for (i = 0; flags && i < ARRAY_SIZE(clk_flags); i++) {
		if (flags & clk_flags[i].flag) {
			seq_printf(s, "%s\n", clk_flags[i].name);
			flags &= ~clk_flags[i].flag;
		}
	}
	if (flags) {
		/* Unknown flags */
		seq_printf(s, "0x%lx\n", flags);
	}

	return 0;
}
DEFINE_SHOW_ATTRIBUTE(clk_flags);

static void possible_parent_show(struct seq_file *s, struct clk_core *core,
				 unsigned int i, char terminator)
{
	struct clk_core *parent;

	/*
	 * Go through the following options to fetch a parent's name.
	 *
	 * 1. Fetch the registered parent clock and use its name
	 * 2. Use the global (fallback) name if specified
	 * 3. Use the local fw_name if provided
	 * 4. Fetch parent clock's clock-output-name if DT index was set
	 *
	 * This may still fail in some cases, such as when the parent is
	 * specified directly via a struct clk_hw pointer, but it isn't
	 * registered (yet).
	 */
	parent = clk_core_get_parent_by_index(core, i);
	if (parent)
		seq_puts(s, parent->name);
	else if (core->parents[i].name)
		seq_puts(s, core->parents[i].name);
	else if (core->parents[i].fw_name)
		seq_printf(s, "<%s>(fw)", core->parents[i].fw_name);
	else if (core->parents[i].index >= 0)
		seq_puts(s,
			 of_clk_get_parent_name(core->of_node,
						core->parents[i].index));
	else
		seq_puts(s, "(missing)");

	seq_putc(s, terminator);
}

static int possible_parents_show(struct seq_file *s, void *data)
{
	struct clk_core *core = s->private;
	int i;

	for (i = 0; i < core->num_parents - 1; i++)
		possible_parent_show(s, core, i, ' ');

	possible_parent_show(s, core, i, '\n');

	return 0;
}
DEFINE_SHOW_ATTRIBUTE(possible_parents);

static int current_parent_show(struct seq_file *s, void *data)
{
	struct clk_core *core = s->private;

	if (core->parent)
		seq_printf(s, "%s\n", core->parent->name);

	return 0;
}
DEFINE_SHOW_ATTRIBUTE(current_parent);

static int clk_duty_cycle_show(struct seq_file *s, void *data)
{
	struct clk_core *core = s->private;
	struct clk_duty *duty = &core->duty;

	seq_printf(s, "%u/%u\n", duty->num, duty->den);

	return 0;
}
DEFINE_SHOW_ATTRIBUTE(clk_duty_cycle);

static int clk_min_rate_show(struct seq_file *s, void *data)
{
	struct clk_core *core = s->private;
	unsigned long min_rate, max_rate;

	clk_prepare_lock();
	clk_core_get_boundaries(core, &min_rate, &max_rate);
	clk_prepare_unlock();
	seq_printf(s, "%lu\n", min_rate);

	return 0;
}
DEFINE_SHOW_ATTRIBUTE(clk_min_rate);

static int clk_max_rate_show(struct seq_file *s, void *data)
{
	struct clk_core *core = s->private;
	unsigned long min_rate, max_rate;

	clk_prepare_lock();
	clk_core_get_boundaries(core, &min_rate, &max_rate);
	clk_prepare_unlock();
	seq_printf(s, "%lu\n", max_rate);

	return 0;
}
DEFINE_SHOW_ATTRIBUTE(clk_max_rate);

static void clk_debug_create_one(struct clk_core *core, struct dentry *pdentry)
{
	struct dentry *root;

	if (!core || !pdentry)
		return;

	root = debugfs_create_dir(core->name, pdentry);
	core->dentry = root;

	debugfs_create_file("clk_rate", clk_rate_mode, root, core,
			    &clk_rate_fops);
	debugfs_create_file("clk_min_rate", 0444, root, core, &clk_min_rate_fops);
	debugfs_create_file("clk_max_rate", 0444, root, core, &clk_max_rate_fops);
	debugfs_create_ulong("clk_accuracy", 0444, root, &core->accuracy);
	debugfs_create_u32("clk_phase", 0444, root, &core->phase);
	debugfs_create_file("clk_flags", 0444, root, core, &clk_flags_fops);
	debugfs_create_u32("clk_prepare_count", 0444, root, &core->prepare_count);
	debugfs_create_u32("clk_enable_count", 0444, root, &core->enable_count);
	debugfs_create_u32("clk_protect_count", 0444, root, &core->protect_count);
	debugfs_create_u32("clk_notifier_count", 0444, root, &core->notifier_count);
	debugfs_create_file("clk_duty_cycle", 0444, root, core,
			    &clk_duty_cycle_fops);

	if (core->num_parents > 0)
		debugfs_create_file("clk_parent", 0444, root, core,
				    &current_parent_fops);

	if (core->num_parents > 1)
		debugfs_create_file("clk_possible_parents", 0444, root, core,
				    &possible_parents_fops);

	if (core->ops->debug_init)
		core->ops->debug_init(core->hw, core->dentry);
}

/**
 * clk_debug_register - add a clk node to the debugfs clk directory
 * @core: the clk being added to the debugfs clk directory
 *
 * Dynamically adds a clk to the debugfs clk directory if debugfs has been
 * initialized.  Otherwise it bails out early since the debugfs clk directory
 * will be created lazily by clk_debug_init as part of a late_initcall.
 */
static void clk_debug_register(struct clk_core *core)
{
	mutex_lock(&clk_debug_lock);
	hlist_add_head(&core->debug_node, &clk_debug_list);
	if (inited)
		clk_debug_create_one(core, rootdir);
	mutex_unlock(&clk_debug_lock);
}

 /**
 * clk_debug_unregister - remove a clk node from the debugfs clk directory
 * @core: the clk being removed from the debugfs clk directory
 *
 * Dynamically removes a clk and all its child nodes from the
 * debugfs clk directory if clk->dentry points to debugfs created by
 * clk_debug_register in __clk_core_init.
 */
static void clk_debug_unregister(struct clk_core *core)
{
	mutex_lock(&clk_debug_lock);
	hlist_del_init(&core->debug_node);
	debugfs_remove_recursive(core->dentry);
	core->dentry = NULL;
	mutex_unlock(&clk_debug_lock);
}

/**
 * clk_debug_init - lazily populate the debugfs clk directory
 *
 * clks are often initialized very early during boot before memory can be
 * dynamically allocated and well before debugfs is setup. This function
 * populates the debugfs clk directory once at boot-time when we know that
 * debugfs is setup. It should only be called once at boot-time, all other clks
 * added dynamically will be done so with clk_debug_register.
 */
static int __init clk_debug_init(void)
{
	struct clk_core *core;

	rootdir = debugfs_create_dir("clk", NULL);

	debugfs_create_file("clk_summary", 0444, rootdir, &all_lists,
			    &clk_summary_fops);
	debugfs_create_file("clk_dump", 0444, rootdir, &all_lists,
			    &clk_dump_fops);
	debugfs_create_file("clk_orphan_summary", 0444, rootdir, &orphan_list,
			    &clk_summary_fops);
	debugfs_create_file("clk_orphan_dump", 0444, rootdir, &orphan_list,
			    &clk_dump_fops);

	mutex_lock(&clk_debug_lock);
	hlist_for_each_entry(core, &clk_debug_list, debug_node)
		clk_debug_create_one(core, rootdir);

	inited = 1;
	mutex_unlock(&clk_debug_lock);

	return 0;
}
late_initcall(clk_debug_init);
#else
static inline void clk_debug_register(struct clk_core *core) { }
static inline void clk_debug_reparent(struct clk_core *core,
				      struct clk_core *new_parent)
{
}
static inline void clk_debug_unregister(struct clk_core *core)
{
}
#endif

static void clk_core_reparent_orphans_nolock(void)
{
	struct clk_core *orphan;
	struct hlist_node *tmp2;

	/*
	 * walk the list of orphan clocks and reparent any that newly finds a
	 * parent.
	 */
	hlist_for_each_entry_safe(orphan, tmp2, &clk_orphan_list, child_node) {
		struct clk_core *parent = __clk_init_parent(orphan);

		/*
		 * We need to use __clk_set_parent_before() and _after() to
		 * to properly migrate any prepare/enable count of the orphan
		 * clock. This is important for CLK_IS_CRITICAL clocks, which
		 * are enabled during init but might not have a parent yet.
		 */
		if (parent) {
			/* update the clk tree topology */
			__clk_set_parent_before(orphan, parent);
			__clk_set_parent_after(orphan, parent, NULL);
			__clk_recalc_accuracies(orphan);
			__clk_recalc_rates(orphan, 0);
		}
	}
}

/**
 * __clk_core_init - initialize the data structures in a struct clk_core
 * @core:	clk_core being initialized
 *
 * Initializes the lists in struct clk_core, queries the hardware for the
 * parent and rate and sets them both.
 */
static int __clk_core_init(struct clk_core *core)
{
	int ret;
	struct clk_core *parent;
	unsigned long rate;
	int phase;

	if (!core)
		return -EINVAL;

	clk_prepare_lock();

	ret = clk_pm_runtime_get(core);
	if (ret)
		goto unlock;

	/* check to see if a clock with this name is already registered */
	if (clk_core_lookup(core->name)) {
		pr_debug("%s: clk %s already initialized\n",
				__func__, core->name);
		ret = -EEXIST;
		goto out;
	}

	/* check that clk_ops are sane.  See Documentation/driver-api/clk.rst */
	if (core->ops->set_rate &&
	    !((core->ops->round_rate || core->ops->determine_rate) &&
	      core->ops->recalc_rate)) {
		pr_err("%s: %s must implement .round_rate or .determine_rate in addition to .recalc_rate\n",
		       __func__, core->name);
		ret = -EINVAL;
		goto out;
	}

	if (core->ops->set_parent && !core->ops->get_parent) {
		pr_err("%s: %s must implement .get_parent & .set_parent\n",
		       __func__, core->name);
		ret = -EINVAL;
		goto out;
	}

	if (core->num_parents > 1 && !core->ops->get_parent) {
		pr_err("%s: %s must implement .get_parent as it has multi parents\n",
		       __func__, core->name);
		ret = -EINVAL;
		goto out;
	}

	if (core->ops->set_rate_and_parent &&
			!(core->ops->set_parent && core->ops->set_rate)) {
		pr_err("%s: %s must implement .set_parent & .set_rate\n",
				__func__, core->name);
		ret = -EINVAL;
		goto out;
	}

	/*
	 * optional platform-specific magic
	 *
	 * The .init callback is not used by any of the basic clock types, but
	 * exists for weird hardware that must perform initialization magic for
	 * CCF to get an accurate view of clock for any other callbacks. It may
	 * also be used needs to perform dynamic allocations. Such allocation
	 * must be freed in the terminate() callback.
	 * This callback shall not be used to initialize the parameters state,
	 * such as rate, parent, etc ...
	 *
	 * If it exist, this callback should called before any other callback of
	 * the clock
	 */
	if (core->ops->init) {
		ret = core->ops->init(core->hw);
		if (ret)
			goto out;
	}

<<<<<<< HEAD
	core->parent = __clk_init_parent(core);
=======
	parent = core->parent = __clk_init_parent(core);
>>>>>>> 04d5ce62

	/*
	 * Populate core->parent if parent has already been clk_core_init'd. If
	 * parent has not yet been clk_core_init'd then place clk in the orphan
	 * list.  If clk doesn't have any parents then place it in the root
	 * clk list.
	 *
	 * Every time a new clk is clk_init'd then we walk the list of orphan
	 * clocks and re-parent any that are children of the clock currently
	 * being clk_init'd.
	 */
	if (parent) {
		hlist_add_head(&core->child_node, &parent->children);
		core->orphan = parent->orphan;
	} else if (!core->num_parents) {
		hlist_add_head(&core->child_node, &clk_root_list);
		core->orphan = false;
	} else {
		hlist_add_head(&core->child_node, &clk_orphan_list);
		core->orphan = true;
	}

	/*
	 * Set clk's accuracy.  The preferred method is to use
	 * .recalc_accuracy. For simple clocks and lazy developers the default
	 * fallback is to use the parent's accuracy.  If a clock doesn't have a
	 * parent (or is orphaned) then accuracy is set to zero (perfect
	 * clock).
	 */
	if (core->ops->recalc_accuracy)
		core->accuracy = core->ops->recalc_accuracy(core->hw,
					clk_core_get_accuracy_no_lock(parent));
	else if (parent)
		core->accuracy = parent->accuracy;
	else
		core->accuracy = 0;

	/*
	 * Set clk's phase by clk_core_get_phase() caching the phase.
	 * Since a phase is by definition relative to its parent, just
	 * query the current clock phase, or just assume it's in phase.
	 */
	phase = clk_core_get_phase(core);
	if (phase < 0) {
		ret = phase;
		pr_warn("%s: Failed to get phase for clk '%s'\n", __func__,
			core->name);
		goto out;
	}

	/*
	 * Set clk's duty cycle.
	 */
	clk_core_update_duty_cycle_nolock(core);

	/*
	 * Set clk's rate.  The preferred method is to use .recalc_rate.  For
	 * simple clocks and lazy developers the default fallback is to use the
	 * parent's rate.  If a clock doesn't have a parent (or is orphaned)
	 * then rate is set to zero.
	 */
	if (core->ops->recalc_rate)
		rate = core->ops->recalc_rate(core->hw,
				clk_core_get_rate_nolock(parent));
	else if (parent)
		rate = parent->rate;
	else
		rate = 0;
	core->rate = core->req_rate = rate;

	/*
	 * Enable CLK_IS_CRITICAL clocks so newly added critical clocks
	 * don't get accidentally disabled when walking the orphan tree and
	 * reparenting clocks
	 */
	if (core->flags & CLK_IS_CRITICAL) {
		unsigned long flags;

		ret = clk_core_prepare(core);
		if (ret) {
			pr_warn("%s: critical clk '%s' failed to prepare\n",
			       __func__, core->name);
			goto out;
		}

		flags = clk_enable_lock();
		ret = clk_core_enable(core);
		clk_enable_unlock(flags);
		if (ret) {
			pr_warn("%s: critical clk '%s' failed to enable\n",
			       __func__, core->name);
			clk_core_unprepare(core);
			goto out;
		}
	}

	clk_core_reparent_orphans_nolock();


	kref_init(&core->ref);
out:
	clk_pm_runtime_put(core);
unlock:
	if (ret)
		hlist_del_init(&core->child_node);

	clk_prepare_unlock();

	if (!ret)
		clk_debug_register(core);

	return ret;
}

/**
 * clk_core_link_consumer - Add a clk consumer to the list of consumers in a clk_core
 * @core: clk to add consumer to
 * @clk: consumer to link to a clk
 */
static void clk_core_link_consumer(struct clk_core *core, struct clk *clk)
{
	clk_prepare_lock();
	hlist_add_head(&clk->clks_node, &core->clks);
	clk_prepare_unlock();
}

/**
 * clk_core_unlink_consumer - Remove a clk consumer from the list of consumers in a clk_core
 * @clk: consumer to unlink
 */
static void clk_core_unlink_consumer(struct clk *clk)
{
	lockdep_assert_held(&prepare_lock);
	hlist_del(&clk->clks_node);
}

/**
 * alloc_clk - Allocate a clk consumer, but leave it unlinked to the clk_core
 * @core: clk to allocate a consumer for
 * @dev_id: string describing device name
 * @con_id: connection ID string on device
 *
 * Returns: clk consumer left unlinked from the consumer list
 */
static struct clk *alloc_clk(struct clk_core *core, const char *dev_id,
			     const char *con_id)
{
	struct clk *clk;

	clk = kzalloc(sizeof(*clk), GFP_KERNEL);
	if (!clk)
		return ERR_PTR(-ENOMEM);

	clk->core = core;
	clk->dev_id = dev_id;
	clk->con_id = kstrdup_const(con_id, GFP_KERNEL);
	clk->max_rate = ULONG_MAX;

	return clk;
}

/**
 * free_clk - Free a clk consumer
 * @clk: clk consumer to free
 *
 * Note, this assumes the clk has been unlinked from the clk_core consumer
 * list.
 */
static void free_clk(struct clk *clk)
{
	kfree_const(clk->con_id);
	kfree(clk);
}

/**
 * clk_hw_create_clk: Allocate and link a clk consumer to a clk_core given
 * a clk_hw
 * @dev: clk consumer device
 * @hw: clk_hw associated with the clk being consumed
 * @dev_id: string describing device name
 * @con_id: connection ID string on device
 *
 * This is the main function used to create a clk pointer for use by clk
 * consumers. It connects a consumer to the clk_core and clk_hw structures
 * used by the framework and clk provider respectively.
 */
struct clk *clk_hw_create_clk(struct device *dev, struct clk_hw *hw,
			      const char *dev_id, const char *con_id)
{
	struct clk *clk;
	struct clk_core *core;

	/* This is to allow this function to be chained to others */
	if (IS_ERR_OR_NULL(hw))
		return ERR_CAST(hw);

	core = hw->core;
	clk = alloc_clk(core, dev_id, con_id);
	if (IS_ERR(clk))
		return clk;
	clk->dev = dev;

	if (!try_module_get(core->owner)) {
		free_clk(clk);
		return ERR_PTR(-ENOENT);
	}

	kref_get(&core->ref);
	clk_core_link_consumer(core, clk);

	return clk;
}

static int clk_cpy_name(const char **dst_p, const char *src, bool must_exist)
{
	const char *dst;

	if (!src) {
		if (must_exist)
			return -EINVAL;
		return 0;
	}

	*dst_p = dst = kstrdup_const(src, GFP_KERNEL);
	if (!dst)
		return -ENOMEM;

	return 0;
}

static int clk_core_populate_parent_map(struct clk_core *core,
					const struct clk_init_data *init)
{
	u8 num_parents = init->num_parents;
	const char * const *parent_names = init->parent_names;
	const struct clk_hw **parent_hws = init->parent_hws;
	const struct clk_parent_data *parent_data = init->parent_data;
	int i, ret = 0;
	struct clk_parent_map *parents, *parent;

	if (!num_parents)
		return 0;

	/*
	 * Avoid unnecessary string look-ups of clk_core's possible parents by
	 * having a cache of names/clk_hw pointers to clk_core pointers.
	 */
	parents = kcalloc(num_parents, sizeof(*parents), GFP_KERNEL);
	core->parents = parents;
	if (!parents)
		return -ENOMEM;

	/* Copy everything over because it might be __initdata */
	for (i = 0, parent = parents; i < num_parents; i++, parent++) {
		parent->index = -1;
		if (parent_names) {
			/* throw a WARN if any entries are NULL */
			WARN(!parent_names[i],
				"%s: invalid NULL in %s's .parent_names\n",
				__func__, core->name);
			ret = clk_cpy_name(&parent->name, parent_names[i],
					   true);
		} else if (parent_data) {
			parent->hw = parent_data[i].hw;
			parent->index = parent_data[i].index;
			ret = clk_cpy_name(&parent->fw_name,
					   parent_data[i].fw_name, false);
			if (!ret)
				ret = clk_cpy_name(&parent->name,
						   parent_data[i].name,
						   false);
		} else if (parent_hws) {
			parent->hw = parent_hws[i];
		} else {
			ret = -EINVAL;
			WARN(1, "Must specify parents if num_parents > 0\n");
		}

		if (ret) {
			do {
				kfree_const(parents[i].name);
				kfree_const(parents[i].fw_name);
			} while (--i >= 0);
			kfree(parents);

			return ret;
		}
	}

	return 0;
}

static void clk_core_free_parent_map(struct clk_core *core)
{
	int i = core->num_parents;

	if (!core->num_parents)
		return;

	while (--i >= 0) {
		kfree_const(core->parents[i].name);
		kfree_const(core->parents[i].fw_name);
	}

	kfree(core->parents);
}

static struct clk *
__clk_register(struct device *dev, struct device_node *np, struct clk_hw *hw)
{
	int ret;
	struct clk_core *core;
	const struct clk_init_data *init = hw->init;

	/*
	 * The init data is not supposed to be used outside of registration path.
	 * Set it to NULL so that provider drivers can't use it either and so that
	 * we catch use of hw->init early on in the core.
	 */
	hw->init = NULL;

	core = kzalloc(sizeof(*core), GFP_KERNEL);
	if (!core) {
		ret = -ENOMEM;
		goto fail_out;
	}

	core->name = kstrdup_const(init->name, GFP_KERNEL);
	if (!core->name) {
		ret = -ENOMEM;
		goto fail_name;
	}

	if (WARN_ON(!init->ops)) {
		ret = -EINVAL;
		goto fail_ops;
	}
	core->ops = init->ops;

	if (dev && pm_runtime_enabled(dev))
		core->rpm_enabled = true;
	core->dev = dev;
	core->of_node = np;
	if (dev && dev->driver)
		core->owner = dev->driver->owner;
	core->hw = hw;
	core->flags = init->flags;
	core->num_parents = init->num_parents;
	core->min_rate = 0;
	core->max_rate = ULONG_MAX;
	hw->core = core;

	ret = clk_core_populate_parent_map(core, init);
	if (ret)
		goto fail_parents;

	INIT_HLIST_HEAD(&core->clks);

	/*
	 * Don't call clk_hw_create_clk() here because that would pin the
	 * provider module to itself and prevent it from ever being removed.
	 */
	hw->clk = alloc_clk(core, NULL, NULL);
	if (IS_ERR(hw->clk)) {
		ret = PTR_ERR(hw->clk);
		goto fail_create_clk;
	}

	clk_core_link_consumer(hw->core, hw->clk);

	ret = __clk_core_init(core);
	if (!ret)
		return hw->clk;

	clk_prepare_lock();
	clk_core_unlink_consumer(hw->clk);
	clk_prepare_unlock();

	free_clk(hw->clk);
	hw->clk = NULL;

fail_create_clk:
	clk_core_free_parent_map(core);
fail_parents:
fail_ops:
	kfree_const(core->name);
fail_name:
	kfree(core);
fail_out:
	return ERR_PTR(ret);
}

/**
 * dev_or_parent_of_node() - Get device node of @dev or @dev's parent
 * @dev: Device to get device node of
 *
 * Return: device node pointer of @dev, or the device node pointer of
 * @dev->parent if dev doesn't have a device node, or NULL if neither
 * @dev or @dev->parent have a device node.
 */
static struct device_node *dev_or_parent_of_node(struct device *dev)
{
	struct device_node *np;

	if (!dev)
		return NULL;

	np = dev_of_node(dev);
	if (!np)
		np = dev_of_node(dev->parent);

	return np;
}

/**
 * clk_register - allocate a new clock, register it and return an opaque cookie
 * @dev: device that is registering this clock
 * @hw: link to hardware-specific clock data
 *
 * clk_register is the *deprecated* interface for populating the clock tree with
 * new clock nodes. Use clk_hw_register() instead.
 *
 * Returns: a pointer to the newly allocated struct clk which
 * cannot be dereferenced by driver code but may be used in conjunction with the
 * rest of the clock API.  In the event of an error clk_register will return an
 * error code; drivers must test for an error code after calling clk_register.
 */
struct clk *clk_register(struct device *dev, struct clk_hw *hw)
{
	return __clk_register(dev, dev_or_parent_of_node(dev), hw);
}
EXPORT_SYMBOL_GPL(clk_register);

/**
 * clk_hw_register - register a clk_hw and return an error code
 * @dev: device that is registering this clock
 * @hw: link to hardware-specific clock data
 *
 * clk_hw_register is the primary interface for populating the clock tree with
 * new clock nodes. It returns an integer equal to zero indicating success or
 * less than zero indicating failure. Drivers must test for an error code after
 * calling clk_hw_register().
 */
int clk_hw_register(struct device *dev, struct clk_hw *hw)
{
	return PTR_ERR_OR_ZERO(__clk_register(dev, dev_or_parent_of_node(dev),
			       hw));
}
EXPORT_SYMBOL_GPL(clk_hw_register);

/*
 * of_clk_hw_register - register a clk_hw and return an error code
 * @node: device_node of device that is registering this clock
 * @hw: link to hardware-specific clock data
 *
 * of_clk_hw_register() is the primary interface for populating the clock tree
 * with new clock nodes when a struct device is not available, but a struct
 * device_node is. It returns an integer equal to zero indicating success or
 * less than zero indicating failure. Drivers must test for an error code after
 * calling of_clk_hw_register().
 */
int of_clk_hw_register(struct device_node *node, struct clk_hw *hw)
{
	return PTR_ERR_OR_ZERO(__clk_register(NULL, node, hw));
}
EXPORT_SYMBOL_GPL(of_clk_hw_register);

/* Free memory allocated for a clock. */
static void __clk_release(struct kref *ref)
{
	struct clk_core *core = container_of(ref, struct clk_core, ref);

	lockdep_assert_held(&prepare_lock);

	clk_core_free_parent_map(core);
	kfree_const(core->name);
	kfree(core);
}

/*
 * Empty clk_ops for unregistered clocks. These are used temporarily
 * after clk_unregister() was called on a clock and until last clock
 * consumer calls clk_put() and the struct clk object is freed.
 */
static int clk_nodrv_prepare_enable(struct clk_hw *hw)
{
	return -ENXIO;
}

static void clk_nodrv_disable_unprepare(struct clk_hw *hw)
{
	WARN_ON_ONCE(1);
}

static int clk_nodrv_set_rate(struct clk_hw *hw, unsigned long rate,
					unsigned long parent_rate)
{
	return -ENXIO;
}

static int clk_nodrv_set_parent(struct clk_hw *hw, u8 index)
{
	return -ENXIO;
}

static const struct clk_ops clk_nodrv_ops = {
	.enable		= clk_nodrv_prepare_enable,
	.disable	= clk_nodrv_disable_unprepare,
	.prepare	= clk_nodrv_prepare_enable,
	.unprepare	= clk_nodrv_disable_unprepare,
	.set_rate	= clk_nodrv_set_rate,
	.set_parent	= clk_nodrv_set_parent,
};

static void clk_core_evict_parent_cache_subtree(struct clk_core *root,
						struct clk_core *target)
{
	int i;
	struct clk_core *child;

	for (i = 0; i < root->num_parents; i++)
		if (root->parents[i].core == target)
			root->parents[i].core = NULL;

	hlist_for_each_entry(child, &root->children, child_node)
		clk_core_evict_parent_cache_subtree(child, target);
}

/* Remove this clk from all parent caches */
static void clk_core_evict_parent_cache(struct clk_core *core)
{
	struct hlist_head **lists;
	struct clk_core *root;

	lockdep_assert_held(&prepare_lock);

	for (lists = all_lists; *lists; lists++)
		hlist_for_each_entry(root, *lists, child_node)
			clk_core_evict_parent_cache_subtree(root, core);

}

/**
 * clk_unregister - unregister a currently registered clock
 * @clk: clock to unregister
 */
void clk_unregister(struct clk *clk)
{
	unsigned long flags;
	const struct clk_ops *ops;

	if (!clk || WARN_ON_ONCE(IS_ERR(clk)))
		return;

	clk_debug_unregister(clk->core);

	clk_prepare_lock();

	ops = clk->core->ops;
	if (ops == &clk_nodrv_ops) {
		pr_err("%s: unregistered clock: %s\n", __func__,
		       clk->core->name);
		goto unlock;
	}
	/*
	 * Assign empty clock ops for consumers that might still hold
	 * a reference to this clock.
	 */
	flags = clk_enable_lock();
	clk->core->ops = &clk_nodrv_ops;
	clk_enable_unlock(flags);

	if (ops->terminate)
		ops->terminate(clk->core->hw);

	if (!hlist_empty(&clk->core->children)) {
		struct clk_core *child;
		struct hlist_node *t;

		/* Reparent all children to the orphan list. */
		hlist_for_each_entry_safe(child, t, &clk->core->children,
					  child_node)
			clk_core_set_parent_nolock(child, NULL);
	}

	clk_core_evict_parent_cache(clk->core);

	hlist_del_init(&clk->core->child_node);

	if (clk->core->prepare_count)
		pr_warn("%s: unregistering prepared clock: %s\n",
					__func__, clk->core->name);

	if (clk->core->protect_count)
		pr_warn("%s: unregistering protected clock: %s\n",
					__func__, clk->core->name);

	kref_put(&clk->core->ref, __clk_release);
	free_clk(clk);
unlock:
	clk_prepare_unlock();
}
EXPORT_SYMBOL_GPL(clk_unregister);

/**
 * clk_hw_unregister - unregister a currently registered clk_hw
 * @hw: hardware-specific clock data to unregister
 */
void clk_hw_unregister(struct clk_hw *hw)
{
	clk_unregister(hw->clk);
}
EXPORT_SYMBOL_GPL(clk_hw_unregister);

static void devm_clk_release(struct device *dev, void *res)
{
	clk_unregister(*(struct clk **)res);
}

static void devm_clk_hw_release(struct device *dev, void *res)
{
	clk_hw_unregister(*(struct clk_hw **)res);
}

/**
 * devm_clk_register - resource managed clk_register()
 * @dev: device that is registering this clock
 * @hw: link to hardware-specific clock data
 *
 * Managed clk_register(). This function is *deprecated*, use devm_clk_hw_register() instead.
 *
 * Clocks returned from this function are automatically clk_unregister()ed on
 * driver detach. See clk_register() for more information.
 */
struct clk *devm_clk_register(struct device *dev, struct clk_hw *hw)
{
	struct clk *clk;
	struct clk **clkp;

	clkp = devres_alloc(devm_clk_release, sizeof(*clkp), GFP_KERNEL);
	if (!clkp)
		return ERR_PTR(-ENOMEM);

	clk = clk_register(dev, hw);
	if (!IS_ERR(clk)) {
		*clkp = clk;
		devres_add(dev, clkp);
	} else {
		devres_free(clkp);
	}

	return clk;
}
EXPORT_SYMBOL_GPL(devm_clk_register);

/**
 * devm_clk_hw_register - resource managed clk_hw_register()
 * @dev: device that is registering this clock
 * @hw: link to hardware-specific clock data
 *
 * Managed clk_hw_register(). Clocks registered by this function are
 * automatically clk_hw_unregister()ed on driver detach. See clk_hw_register()
 * for more information.
 */
int devm_clk_hw_register(struct device *dev, struct clk_hw *hw)
{
	struct clk_hw **hwp;
	int ret;

	hwp = devres_alloc(devm_clk_hw_release, sizeof(*hwp), GFP_KERNEL);
	if (!hwp)
		return -ENOMEM;

	ret = clk_hw_register(dev, hw);
	if (!ret) {
		*hwp = hw;
		devres_add(dev, hwp);
	} else {
		devres_free(hwp);
	}

	return ret;
}
EXPORT_SYMBOL_GPL(devm_clk_hw_register);

static int devm_clk_match(struct device *dev, void *res, void *data)
{
	struct clk *c = res;
	if (WARN_ON(!c))
		return 0;
	return c == data;
}

static int devm_clk_hw_match(struct device *dev, void *res, void *data)
{
	struct clk_hw *hw = res;

	if (WARN_ON(!hw))
		return 0;
	return hw == data;
}

/**
 * devm_clk_unregister - resource managed clk_unregister()
 * @clk: clock to unregister
 *
 * Deallocate a clock allocated with devm_clk_register(). Normally
 * this function will not need to be called and the resource management
 * code will ensure that the resource is freed.
 */
void devm_clk_unregister(struct device *dev, struct clk *clk)
{
	WARN_ON(devres_release(dev, devm_clk_release, devm_clk_match, clk));
}
EXPORT_SYMBOL_GPL(devm_clk_unregister);

/**
 * devm_clk_hw_unregister - resource managed clk_hw_unregister()
 * @dev: device that is unregistering the hardware-specific clock data
 * @hw: link to hardware-specific clock data
 *
 * Unregister a clk_hw registered with devm_clk_hw_register(). Normally
 * this function will not need to be called and the resource management
 * code will ensure that the resource is freed.
 */
void devm_clk_hw_unregister(struct device *dev, struct clk_hw *hw)
{
	WARN_ON(devres_release(dev, devm_clk_hw_release, devm_clk_hw_match,
				hw));
}
EXPORT_SYMBOL_GPL(devm_clk_hw_unregister);

/*
 * clkdev helpers
 */

void __clk_put(struct clk *clk)
{
	struct module *owner;

	if (!clk || WARN_ON_ONCE(IS_ERR(clk)))
		return;

	clk_prepare_lock();

	/*
	 * Before calling clk_put, all calls to clk_rate_exclusive_get() from a
	 * given user should be balanced with calls to clk_rate_exclusive_put()
	 * and by that same consumer
	 */
	if (WARN_ON(clk->exclusive_count)) {
		/* We voiced our concern, let's sanitize the situation */
		clk->core->protect_count -= (clk->exclusive_count - 1);
		clk_core_rate_unprotect(clk->core);
		clk->exclusive_count = 0;
	}

	hlist_del(&clk->clks_node);
	if (clk->min_rate > clk->core->req_rate ||
	    clk->max_rate < clk->core->req_rate)
		clk_core_set_rate_nolock(clk->core, clk->core->req_rate);

	owner = clk->core->owner;
	kref_put(&clk->core->ref, __clk_release);

	clk_prepare_unlock();

	module_put(owner);

	free_clk(clk);
}

/***        clk rate change notifiers        ***/

/**
 * clk_notifier_register - add a clk rate change notifier
 * @clk: struct clk * to watch
 * @nb: struct notifier_block * with callback info
 *
 * Request notification when clk's rate changes.  This uses an SRCU
 * notifier because we want it to block and notifier unregistrations are
 * uncommon.  The callbacks associated with the notifier must not
 * re-enter into the clk framework by calling any top-level clk APIs;
 * this will cause a nested prepare_lock mutex.
 *
 * In all notification cases (pre, post and abort rate change) the original
 * clock rate is passed to the callback via struct clk_notifier_data.old_rate
 * and the new frequency is passed via struct clk_notifier_data.new_rate.
 *
 * clk_notifier_register() must be called from non-atomic context.
 * Returns -EINVAL if called with null arguments, -ENOMEM upon
 * allocation failure; otherwise, passes along the return value of
 * srcu_notifier_chain_register().
 */
int clk_notifier_register(struct clk *clk, struct notifier_block *nb)
{
	struct clk_notifier *cn;
	int ret = -ENOMEM;

	if (!clk || !nb)
		return -EINVAL;

	clk_prepare_lock();

	/* search the list of notifiers for this clk */
	list_for_each_entry(cn, &clk_notifier_list, node)
		if (cn->clk == clk)
			break;

	/* if clk wasn't in the notifier list, allocate new clk_notifier */
	if (cn->clk != clk) {
		cn = kzalloc(sizeof(*cn), GFP_KERNEL);
		if (!cn)
			goto out;

		cn->clk = clk;
		srcu_init_notifier_head(&cn->notifier_head);

		list_add(&cn->node, &clk_notifier_list);
	}

	ret = srcu_notifier_chain_register(&cn->notifier_head, nb);

	clk->core->notifier_count++;

out:
	clk_prepare_unlock();

	return ret;
}
EXPORT_SYMBOL_GPL(clk_notifier_register);

/**
 * clk_notifier_unregister - remove a clk rate change notifier
 * @clk: struct clk *
 * @nb: struct notifier_block * with callback info
 *
 * Request no further notification for changes to 'clk' and frees memory
 * allocated in clk_notifier_register.
 *
 * Returns -EINVAL if called with null arguments; otherwise, passes
 * along the return value of srcu_notifier_chain_unregister().
 */
int clk_notifier_unregister(struct clk *clk, struct notifier_block *nb)
{
	struct clk_notifier *cn = NULL;
	int ret = -EINVAL;

	if (!clk || !nb)
		return -EINVAL;

	clk_prepare_lock();

	list_for_each_entry(cn, &clk_notifier_list, node)
		if (cn->clk == clk)
			break;

	if (cn->clk == clk) {
		ret = srcu_notifier_chain_unregister(&cn->notifier_head, nb);

		clk->core->notifier_count--;

		/* XXX the notifier code should handle this better */
		if (!cn->notifier_head.head) {
			srcu_cleanup_notifier_head(&cn->notifier_head);
			list_del(&cn->node);
			kfree(cn);
		}

	} else {
		ret = -ENOENT;
	}

	clk_prepare_unlock();

	return ret;
}
EXPORT_SYMBOL_GPL(clk_notifier_unregister);

#ifdef CONFIG_OF
static void clk_core_reparent_orphans(void)
{
	clk_prepare_lock();
	clk_core_reparent_orphans_nolock();
	clk_prepare_unlock();
}

/**
 * struct of_clk_provider - Clock provider registration structure
 * @link: Entry in global list of clock providers
 * @node: Pointer to device tree node of clock provider
 * @get: Get clock callback.  Returns NULL or a struct clk for the
 *       given clock specifier
 * @data: context pointer to be passed into @get callback
 */
struct of_clk_provider {
	struct list_head link;

	struct device_node *node;
	struct clk *(*get)(struct of_phandle_args *clkspec, void *data);
	struct clk_hw *(*get_hw)(struct of_phandle_args *clkspec, void *data);
	void *data;
};

extern struct of_device_id __clk_of_table;
static const struct of_device_id __clk_of_table_sentinel
	__used __section(__clk_of_table_end);

static LIST_HEAD(of_clk_providers);
static DEFINE_MUTEX(of_clk_mutex);

struct clk *of_clk_src_simple_get(struct of_phandle_args *clkspec,
				     void *data)
{
	return data;
}
EXPORT_SYMBOL_GPL(of_clk_src_simple_get);

struct clk_hw *of_clk_hw_simple_get(struct of_phandle_args *clkspec, void *data)
{
	return data;
}
EXPORT_SYMBOL_GPL(of_clk_hw_simple_get);

struct clk *of_clk_src_onecell_get(struct of_phandle_args *clkspec, void *data)
{
	struct clk_onecell_data *clk_data = data;
	unsigned int idx = clkspec->args[0];

	if (idx >= clk_data->clk_num) {
		pr_err("%s: invalid clock index %u\n", __func__, idx);
		return ERR_PTR(-EINVAL);
	}

	return clk_data->clks[idx];
}
EXPORT_SYMBOL_GPL(of_clk_src_onecell_get);

struct clk_hw *
of_clk_hw_onecell_get(struct of_phandle_args *clkspec, void *data)
{
	struct clk_hw_onecell_data *hw_data = data;
	unsigned int idx = clkspec->args[0];

	if (idx >= hw_data->num) {
		pr_err("%s: invalid index %u\n", __func__, idx);
		return ERR_PTR(-EINVAL);
	}

	return hw_data->hws[idx];
}
EXPORT_SYMBOL_GPL(of_clk_hw_onecell_get);

/**
 * of_clk_add_provider() - Register a clock provider for a node
 * @np: Device node pointer associated with clock provider
 * @clk_src_get: callback for decoding clock
 * @data: context pointer for @clk_src_get callback.
 *
 * This function is *deprecated*. Use of_clk_add_hw_provider() instead.
 */
int of_clk_add_provider(struct device_node *np,
			struct clk *(*clk_src_get)(struct of_phandle_args *clkspec,
						   void *data),
			void *data)
{
	struct of_clk_provider *cp;
	int ret;

	cp = kzalloc(sizeof(*cp), GFP_KERNEL);
	if (!cp)
		return -ENOMEM;

	cp->node = of_node_get(np);
	cp->data = data;
	cp->get = clk_src_get;

	mutex_lock(&of_clk_mutex);
	list_add(&cp->link, &of_clk_providers);
	mutex_unlock(&of_clk_mutex);
	pr_debug("Added clock from %pOF\n", np);

	clk_core_reparent_orphans();

	ret = of_clk_set_defaults(np, true);
	if (ret < 0)
		of_clk_del_provider(np);

	return ret;
}
EXPORT_SYMBOL_GPL(of_clk_add_provider);

/**
 * of_clk_add_hw_provider() - Register a clock provider for a node
 * @np: Device node pointer associated with clock provider
 * @get: callback for decoding clk_hw
 * @data: context pointer for @get callback.
 */
int of_clk_add_hw_provider(struct device_node *np,
			   struct clk_hw *(*get)(struct of_phandle_args *clkspec,
						 void *data),
			   void *data)
{
	struct of_clk_provider *cp;
	int ret;

	cp = kzalloc(sizeof(*cp), GFP_KERNEL);
	if (!cp)
		return -ENOMEM;

	cp->node = of_node_get(np);
	cp->data = data;
	cp->get_hw = get;

	mutex_lock(&of_clk_mutex);
	list_add(&cp->link, &of_clk_providers);
	mutex_unlock(&of_clk_mutex);
	pr_debug("Added clk_hw provider from %pOF\n", np);

	clk_core_reparent_orphans();

	ret = of_clk_set_defaults(np, true);
	if (ret < 0)
		of_clk_del_provider(np);

	return ret;
}
EXPORT_SYMBOL_GPL(of_clk_add_hw_provider);

static void devm_of_clk_release_provider(struct device *dev, void *res)
{
	of_clk_del_provider(*(struct device_node **)res);
}

/*
 * We allow a child device to use its parent device as the clock provider node
 * for cases like MFD sub-devices where the child device driver wants to use
 * devm_*() APIs but not list the device in DT as a sub-node.
 */
static struct device_node *get_clk_provider_node(struct device *dev)
{
	struct device_node *np, *parent_np;

	np = dev->of_node;
	parent_np = dev->parent ? dev->parent->of_node : NULL;

	if (!of_find_property(np, "#clock-cells", NULL))
		if (of_find_property(parent_np, "#clock-cells", NULL))
			np = parent_np;

	return np;
}

/**
 * devm_of_clk_add_hw_provider() - Managed clk provider node registration
 * @dev: Device acting as the clock provider (used for DT node and lifetime)
 * @get: callback for decoding clk_hw
 * @data: context pointer for @get callback
 *
 * Registers clock provider for given device's node. If the device has no DT
 * node or if the device node lacks of clock provider information (#clock-cells)
 * then the parent device's node is scanned for this information. If parent node
 * has the #clock-cells then it is used in registration. Provider is
 * automatically released at device exit.
 *
 * Return: 0 on success or an errno on failure.
 */
int devm_of_clk_add_hw_provider(struct device *dev,
			struct clk_hw *(*get)(struct of_phandle_args *clkspec,
					      void *data),
			void *data)
{
	struct device_node **ptr, *np;
	int ret;

	ptr = devres_alloc(devm_of_clk_release_provider, sizeof(*ptr),
			   GFP_KERNEL);
	if (!ptr)
		return -ENOMEM;

	np = get_clk_provider_node(dev);
	ret = of_clk_add_hw_provider(np, get, data);
	if (!ret) {
		*ptr = np;
		devres_add(dev, ptr);
	} else {
		devres_free(ptr);
	}

	return ret;
}
EXPORT_SYMBOL_GPL(devm_of_clk_add_hw_provider);

/**
 * of_clk_del_provider() - Remove a previously registered clock provider
 * @np: Device node pointer associated with clock provider
 */
void of_clk_del_provider(struct device_node *np)
{
	struct of_clk_provider *cp;

	mutex_lock(&of_clk_mutex);
	list_for_each_entry(cp, &of_clk_providers, link) {
		if (cp->node == np) {
			list_del(&cp->link);
			of_node_put(cp->node);
			kfree(cp);
			break;
		}
	}
	mutex_unlock(&of_clk_mutex);
}
EXPORT_SYMBOL_GPL(of_clk_del_provider);

static int devm_clk_provider_match(struct device *dev, void *res, void *data)
{
	struct device_node **np = res;

	if (WARN_ON(!np || !*np))
		return 0;

	return *np == data;
}

/**
 * devm_of_clk_del_provider() - Remove clock provider registered using devm
 * @dev: Device to whose lifetime the clock provider was bound
 */
void devm_of_clk_del_provider(struct device *dev)
{
	int ret;
	struct device_node *np = get_clk_provider_node(dev);

	ret = devres_release(dev, devm_of_clk_release_provider,
			     devm_clk_provider_match, np);

	WARN_ON(ret);
}
EXPORT_SYMBOL(devm_of_clk_del_provider);

/**
 * of_parse_clkspec() - Parse a DT clock specifier for a given device node
 * @np: device node to parse clock specifier from
 * @index: index of phandle to parse clock out of. If index < 0, @name is used
 * @name: clock name to find and parse. If name is NULL, the index is used
 * @out_args: Result of parsing the clock specifier
 *
 * Parses a device node's "clocks" and "clock-names" properties to find the
 * phandle and cells for the index or name that is desired. The resulting clock
 * specifier is placed into @out_args, or an errno is returned when there's a
 * parsing error. The @index argument is ignored if @name is non-NULL.
 *
 * Example:
 *
 * phandle1: clock-controller@1 {
 *	#clock-cells = <2>;
 * }
 *
 * phandle2: clock-controller@2 {
 *	#clock-cells = <1>;
 * }
 *
 * clock-consumer@3 {
 *	clocks = <&phandle1 1 2 &phandle2 3>;
 *	clock-names = "name1", "name2";
 * }
 *
 * To get a device_node for `clock-controller@2' node you may call this
 * function a few different ways:
 *
 *   of_parse_clkspec(clock-consumer@3, -1, "name2", &args);
 *   of_parse_clkspec(clock-consumer@3, 1, NULL, &args);
 *   of_parse_clkspec(clock-consumer@3, 1, "name2", &args);
 *
 * Return: 0 upon successfully parsing the clock specifier. Otherwise, -ENOENT
 * if @name is NULL or -EINVAL if @name is non-NULL and it can't be found in
 * the "clock-names" property of @np.
 */
static int of_parse_clkspec(const struct device_node *np, int index,
			    const char *name, struct of_phandle_args *out_args)
{
	int ret = -ENOENT;

	/* Walk up the tree of devices looking for a clock property that matches */
	while (np) {
		/*
		 * For named clocks, first look up the name in the
		 * "clock-names" property.  If it cannot be found, then index
		 * will be an error code and of_parse_phandle_with_args() will
		 * return -EINVAL.
		 */
		if (name)
			index = of_property_match_string(np, "clock-names", name);
		ret = of_parse_phandle_with_args(np, "clocks", "#clock-cells",
						 index, out_args);
		if (!ret)
			break;
		if (name && index >= 0)
			break;

		/*
		 * No matching clock found on this node.  If the parent node
		 * has a "clock-ranges" property, then we can try one of its
		 * clocks.
		 */
		np = np->parent;
		if (np && !of_get_property(np, "clock-ranges", NULL))
			break;
		index = 0;
	}

	return ret;
}

static struct clk_hw *
__of_clk_get_hw_from_provider(struct of_clk_provider *provider,
			      struct of_phandle_args *clkspec)
{
	struct clk *clk;

	if (provider->get_hw)
		return provider->get_hw(clkspec, provider->data);

	clk = provider->get(clkspec, provider->data);
	if (IS_ERR(clk))
		return ERR_CAST(clk);
	return __clk_get_hw(clk);
}

static struct clk_hw *
of_clk_get_hw_from_clkspec(struct of_phandle_args *clkspec)
{
	struct of_clk_provider *provider;
	struct clk_hw *hw = ERR_PTR(-EPROBE_DEFER);

	if (!clkspec)
		return ERR_PTR(-EINVAL);

	mutex_lock(&of_clk_mutex);
	list_for_each_entry(provider, &of_clk_providers, link) {
		if (provider->node == clkspec->np) {
			hw = __of_clk_get_hw_from_provider(provider, clkspec);
			if (!IS_ERR(hw))
				break;
		}
	}
	mutex_unlock(&of_clk_mutex);

	return hw;
}

/**
 * of_clk_get_from_provider() - Lookup a clock from a clock provider
 * @clkspec: pointer to a clock specifier data structure
 *
 * This function looks up a struct clk from the registered list of clock
 * providers, an input is a clock specifier data structure as returned
 * from the of_parse_phandle_with_args() function call.
 */
struct clk *of_clk_get_from_provider(struct of_phandle_args *clkspec)
{
	struct clk_hw *hw = of_clk_get_hw_from_clkspec(clkspec);

	return clk_hw_create_clk(NULL, hw, NULL, __func__);
}
EXPORT_SYMBOL_GPL(of_clk_get_from_provider);

struct clk_hw *of_clk_get_hw(struct device_node *np, int index,
			     const char *con_id)
{
	int ret;
	struct clk_hw *hw;
	struct of_phandle_args clkspec;

	ret = of_parse_clkspec(np, index, con_id, &clkspec);
	if (ret)
		return ERR_PTR(ret);

	hw = of_clk_get_hw_from_clkspec(&clkspec);
	of_node_put(clkspec.np);

	return hw;
}

static struct clk *__of_clk_get(struct device_node *np,
				int index, const char *dev_id,
				const char *con_id)
{
	struct clk_hw *hw = of_clk_get_hw(np, index, con_id);

	return clk_hw_create_clk(NULL, hw, dev_id, con_id);
}

struct clk *of_clk_get(struct device_node *np, int index)
{
	return __of_clk_get(np, index, np->full_name, NULL);
}
EXPORT_SYMBOL(of_clk_get);

/**
 * of_clk_get_by_name() - Parse and lookup a clock referenced by a device node
 * @np: pointer to clock consumer node
 * @name: name of consumer's clock input, or NULL for the first clock reference
 *
 * This function parses the clocks and clock-names properties,
 * and uses them to look up the struct clk from the registered list of clock
 * providers.
 */
struct clk *of_clk_get_by_name(struct device_node *np, const char *name)
{
	if (!np)
		return ERR_PTR(-ENOENT);

	return __of_clk_get(np, 0, np->full_name, name);
}
EXPORT_SYMBOL(of_clk_get_by_name);

/**
 * of_clk_get_parent_count() - Count the number of clocks a device node has
 * @np: device node to count
 *
 * Returns: The number of clocks that are possible parents of this node
 */
unsigned int of_clk_get_parent_count(const struct device_node *np)
{
	int count;

	count = of_count_phandle_with_args(np, "clocks", "#clock-cells");
	if (count < 0)
		return 0;

	return count;
}
EXPORT_SYMBOL_GPL(of_clk_get_parent_count);

const char *of_clk_get_parent_name(const struct device_node *np, int index)
{
	struct of_phandle_args clkspec;
	struct property *prop;
	const char *clk_name;
	const __be32 *vp;
	u32 pv;
	int rc;
	int count;
	struct clk *clk;

	rc = of_parse_phandle_with_args(np, "clocks", "#clock-cells", index,
					&clkspec);
	if (rc)
		return NULL;

	index = clkspec.args_count ? clkspec.args[0] : 0;
	count = 0;

	/* if there is an indices property, use it to transfer the index
	 * specified into an array offset for the clock-output-names property.
	 */
	of_property_for_each_u32(clkspec.np, "clock-indices", prop, vp, pv) {
		if (index == pv) {
			index = count;
			break;
		}
		count++;
	}
	/* We went off the end of 'clock-indices' without finding it */
	if (prop && !vp)
		return NULL;

	if (of_property_read_string_index(clkspec.np, "clock-output-names",
					  index,
					  &clk_name) < 0) {
		/*
		 * Best effort to get the name if the clock has been
		 * registered with the framework. If the clock isn't
		 * registered, we return the node name as the name of
		 * the clock as long as #clock-cells = 0.
		 */
		clk = of_clk_get_from_provider(&clkspec);
		if (IS_ERR(clk)) {
			if (clkspec.args_count == 0)
				clk_name = clkspec.np->name;
			else
				clk_name = NULL;
		} else {
			clk_name = __clk_get_name(clk);
			clk_put(clk);
		}
	}


	of_node_put(clkspec.np);
	return clk_name;
}
EXPORT_SYMBOL_GPL(of_clk_get_parent_name);

/**
 * of_clk_parent_fill() - Fill @parents with names of @np's parents and return
 * number of parents
 * @np: Device node pointer associated with clock provider
 * @parents: pointer to char array that hold the parents' names
 * @size: size of the @parents array
 *
 * Return: number of parents for the clock node.
 */
int of_clk_parent_fill(struct device_node *np, const char **parents,
		       unsigned int size)
{
	unsigned int i = 0;

	while (i < size && (parents[i] = of_clk_get_parent_name(np, i)) != NULL)
		i++;

	return i;
}
EXPORT_SYMBOL_GPL(of_clk_parent_fill);

struct clock_provider {
	void (*clk_init_cb)(struct device_node *);
	struct device_node *np;
	struct list_head node;
};

/*
 * This function looks for a parent clock. If there is one, then it
 * checks that the provider for this parent clock was initialized, in
 * this case the parent clock will be ready.
 */
static int parent_ready(struct device_node *np)
{
	int i = 0;

	while (true) {
		struct clk *clk = of_clk_get(np, i);

		/* this parent is ready we can check the next one */
		if (!IS_ERR(clk)) {
			clk_put(clk);
			i++;
			continue;
		}

		/* at least one parent is not ready, we exit now */
		if (PTR_ERR(clk) == -EPROBE_DEFER)
			return 0;

		/*
		 * Here we make assumption that the device tree is
		 * written correctly. So an error means that there is
		 * no more parent. As we didn't exit yet, then the
		 * previous parent are ready. If there is no clock
		 * parent, no need to wait for them, then we can
		 * consider their absence as being ready
		 */
		return 1;
	}
}

/**
 * of_clk_detect_critical() - set CLK_IS_CRITICAL flag from Device Tree
 * @np: Device node pointer associated with clock provider
 * @index: clock index
 * @flags: pointer to top-level framework flags
 *
 * Detects if the clock-critical property exists and, if so, sets the
 * corresponding CLK_IS_CRITICAL flag.
 *
 * Do not use this function. It exists only for legacy Device Tree
 * bindings, such as the one-clock-per-node style that are outdated.
 * Those bindings typically put all clock data into .dts and the Linux
 * driver has no clock data, thus making it impossible to set this flag
 * correctly from the driver. Only those drivers may call
 * of_clk_detect_critical from their setup functions.
 *
 * Return: error code or zero on success
 */
int of_clk_detect_critical(struct device_node *np, int index,
			   unsigned long *flags)
{
	struct property *prop;
	const __be32 *cur;
	uint32_t idx;

	if (!np || !flags)
		return -EINVAL;

	of_property_for_each_u32(np, "clock-critical", prop, cur, idx)
		if (index == idx)
			*flags |= CLK_IS_CRITICAL;

	return 0;
}

/**
 * of_clk_init() - Scan and init clock providers from the DT
 * @matches: array of compatible values and init functions for providers.
 *
 * This function scans the device tree for matching clock providers
 * and calls their initialization functions. It also does it by trying
 * to follow the dependencies.
 */
void __init of_clk_init(const struct of_device_id *matches)
{
	const struct of_device_id *match;
	struct device_node *np;
	struct clock_provider *clk_provider, *next;
	bool is_init_done;
	bool force = false;
	LIST_HEAD(clk_provider_list);

	if (!matches)
		matches = &__clk_of_table;

	/* First prepare the list of the clocks providers */
	for_each_matching_node_and_match(np, matches, &match) {
		struct clock_provider *parent;

		if (!of_device_is_available(np))
			continue;

		parent = kzalloc(sizeof(*parent), GFP_KERNEL);
		if (!parent) {
			list_for_each_entry_safe(clk_provider, next,
						 &clk_provider_list, node) {
				list_del(&clk_provider->node);
				of_node_put(clk_provider->np);
				kfree(clk_provider);
			}
			of_node_put(np);
			return;
		}

		parent->clk_init_cb = match->data;
		parent->np = of_node_get(np);
		list_add_tail(&parent->node, &clk_provider_list);
	}

	while (!list_empty(&clk_provider_list)) {
		is_init_done = false;
		list_for_each_entry_safe(clk_provider, next,
					&clk_provider_list, node) {
			if (force || parent_ready(clk_provider->np)) {

				/* Don't populate platform devices */
				of_node_set_flag(clk_provider->np,
						 OF_POPULATED);

				clk_provider->clk_init_cb(clk_provider->np);
				of_clk_set_defaults(clk_provider->np, true);

				list_del(&clk_provider->node);
				of_node_put(clk_provider->np);
				kfree(clk_provider);
				is_init_done = true;
			}
		}

		/*
		 * We didn't manage to initialize any of the
		 * remaining providers during the last loop, so now we
		 * initialize all the remaining ones unconditionally
		 * in case the clock parent was not mandatory
		 */
		if (!is_init_done)
			force = true;
	}
}
#endif<|MERGE_RESOLUTION|>--- conflicted
+++ resolved
@@ -3415,11 +3415,7 @@
 			goto out;
 	}
 
-<<<<<<< HEAD
-	core->parent = __clk_init_parent(core);
-=======
 	parent = core->parent = __clk_init_parent(core);
->>>>>>> 04d5ce62
 
 	/*
 	 * Populate core->parent if parent has already been clk_core_init'd. If
