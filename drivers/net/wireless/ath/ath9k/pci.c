/*
 * Copyright (c) 2008-2011 Atheros Communications Inc.
 *
 * Permission to use, copy, modify, and/or distribute this software for any
 * purpose with or without fee is hereby granted, provided that the above
 * copyright notice and this permission notice appear in all copies.
 *
 * THE SOFTWARE IS PROVIDED "AS IS" AND THE AUTHOR DISCLAIMS ALL WARRANTIES
 * WITH REGARD TO THIS SOFTWARE INCLUDING ALL IMPLIED WARRANTIES OF
 * MERCHANTABILITY AND FITNESS. IN NO EVENT SHALL THE AUTHOR BE LIABLE FOR
 * ANY SPECIAL, DIRECT, INDIRECT, OR CONSEQUENTIAL DAMAGES OR ANY DAMAGES
 * WHATSOEVER RESULTING FROM LOSS OF USE, DATA OR PROFITS, WHETHER IN AN
 * ACTION OF CONTRACT, NEGLIGENCE OR OTHER TORTIOUS ACTION, ARISING OUT OF
 * OR IN CONNECTION WITH THE USE OR PERFORMANCE OF THIS SOFTWARE.
 */

#define pr_fmt(fmt) KBUILD_MODNAME ": " fmt

#include <linux/nl80211.h>
#include <linux/pci.h>
#include <linux/pci-aspm.h>
#include <linux/ath9k_platform.h>
#include <linux/module.h>
#include "ath9k.h"

static DEFINE_PCI_DEVICE_TABLE(ath_pci_id_table) = {
	{ PCI_VDEVICE(ATHEROS, 0x0023) }, /* PCI   */
	{ PCI_VDEVICE(ATHEROS, 0x0024) }, /* PCI-E */
	{ PCI_VDEVICE(ATHEROS, 0x0027) }, /* PCI   */
	{ PCI_VDEVICE(ATHEROS, 0x0029) }, /* PCI   */
	{ PCI_VDEVICE(ATHEROS, 0x002A) }, /* PCI-E */

<<<<<<< HEAD
=======
	{ PCI_DEVICE_SUB(PCI_VENDOR_ID_ATHEROS,
			 0x002A,
			 PCI_VENDOR_ID_AZWAVE,
			 0x1C71),
	  .driver_data = ATH9K_PCI_D3_L1_WAR },
	{ PCI_DEVICE_SUB(PCI_VENDOR_ID_ATHEROS,
			 0x002A,
			 PCI_VENDOR_ID_FOXCONN,
			 0xE01F),
	  .driver_data = ATH9K_PCI_D3_L1_WAR },
	{ PCI_DEVICE_SUB(PCI_VENDOR_ID_ATHEROS,
			 0x002A,
			 0x11AD, /* LITEON */
			 0x6632),
	  .driver_data = ATH9K_PCI_D3_L1_WAR },
	{ PCI_DEVICE_SUB(PCI_VENDOR_ID_ATHEROS,
			 0x002A,
			 0x11AD, /* LITEON */
			 0x6642),
	  .driver_data = ATH9K_PCI_D3_L1_WAR },
	{ PCI_DEVICE_SUB(PCI_VENDOR_ID_ATHEROS,
			 0x002A,
			 PCI_VENDOR_ID_QMI,
			 0x0306),
	  .driver_data = ATH9K_PCI_D3_L1_WAR },
	{ PCI_DEVICE_SUB(PCI_VENDOR_ID_ATHEROS,
			 0x002A,
			 0x185F, /* WNC */
			 0x309D),
	  .driver_data = ATH9K_PCI_D3_L1_WAR },
	{ PCI_DEVICE_SUB(PCI_VENDOR_ID_ATHEROS,
			 0x002A,
			 0x10CF, /* Fujitsu */
			 0x147C),
	  .driver_data = ATH9K_PCI_D3_L1_WAR },
	{ PCI_DEVICE_SUB(PCI_VENDOR_ID_ATHEROS,
			 0x002A,
			 0x10CF, /* Fujitsu */
			 0x147D),
	  .driver_data = ATH9K_PCI_D3_L1_WAR },
	{ PCI_DEVICE_SUB(PCI_VENDOR_ID_ATHEROS,
			 0x002A,
			 0x10CF, /* Fujitsu */
			 0x1536),
	  .driver_data = ATH9K_PCI_D3_L1_WAR },

>>>>>>> 076f0d20
	/* AR9285 card for Asus */
	{ PCI_DEVICE_SUB(PCI_VENDOR_ID_ATHEROS,
			 0x002B,
			 PCI_VENDOR_ID_AZWAVE,
			 0x2C37),
	  .driver_data = ATH9K_PCI_BT_ANT_DIV },

	{ PCI_VDEVICE(ATHEROS, 0x002B) }, /* PCI-E */
	{ PCI_VDEVICE(ATHEROS, 0x002C) }, /* PCI-E 802.11n bonded out */
	{ PCI_VDEVICE(ATHEROS, 0x002D) }, /* PCI   */
	{ PCI_VDEVICE(ATHEROS, 0x002E) }, /* PCI-E */
	{ PCI_VDEVICE(ATHEROS, 0x0030) }, /* PCI-E  AR9300 */

	/* PCI-E CUS198 */
	{ PCI_DEVICE_SUB(PCI_VENDOR_ID_ATHEROS,
			 0x0032,
			 PCI_VENDOR_ID_AZWAVE,
			 0x2086),
	  .driver_data = ATH9K_PCI_CUS198 | ATH9K_PCI_BT_ANT_DIV },
	{ PCI_DEVICE_SUB(PCI_VENDOR_ID_ATHEROS,
			 0x0032,
			 PCI_VENDOR_ID_AZWAVE,
			 0x1237),
	  .driver_data = ATH9K_PCI_CUS198 | ATH9K_PCI_BT_ANT_DIV },
	{ PCI_DEVICE_SUB(PCI_VENDOR_ID_ATHEROS,
			 0x0032,
			 PCI_VENDOR_ID_AZWAVE,
			 0x2126),
	  .driver_data = ATH9K_PCI_CUS198 | ATH9K_PCI_BT_ANT_DIV },
<<<<<<< HEAD
=======
	{ PCI_DEVICE_SUB(PCI_VENDOR_ID_ATHEROS,
			 0x0032,
			 PCI_VENDOR_ID_AZWAVE,
			 0x126A),
	  .driver_data = ATH9K_PCI_CUS198 | ATH9K_PCI_BT_ANT_DIV },
>>>>>>> 076f0d20

	/* PCI-E CUS230 */
	{ PCI_DEVICE_SUB(PCI_VENDOR_ID_ATHEROS,
			 0x0032,
			 PCI_VENDOR_ID_AZWAVE,
			 0x2152),
	  .driver_data = ATH9K_PCI_CUS230 | ATH9K_PCI_BT_ANT_DIV },
	{ PCI_DEVICE_SUB(PCI_VENDOR_ID_ATHEROS,
			 0x0032,
			 PCI_VENDOR_ID_FOXCONN,
			 0xE075),
	  .driver_data = ATH9K_PCI_CUS230 | ATH9K_PCI_BT_ANT_DIV },

	/* WB225 */
	{ PCI_DEVICE_SUB(PCI_VENDOR_ID_ATHEROS,
			 0x0032,
			 PCI_VENDOR_ID_ATHEROS,
			 0x3119),
	  .driver_data = ATH9K_PCI_BT_ANT_DIV },
	{ PCI_DEVICE_SUB(PCI_VENDOR_ID_ATHEROS,
			 0x0032,
			 PCI_VENDOR_ID_ATHEROS,
			 0x3122),
	  .driver_data = ATH9K_PCI_BT_ANT_DIV },
	{ PCI_DEVICE_SUB(PCI_VENDOR_ID_ATHEROS,
			 0x0032,
			 0x185F, /* WNC */
			 0x3119),
	  .driver_data = ATH9K_PCI_BT_ANT_DIV },
	{ PCI_DEVICE_SUB(PCI_VENDOR_ID_ATHEROS,
			 0x0032,
			 0x185F, /* WNC */
			 0x3027),
	  .driver_data = ATH9K_PCI_BT_ANT_DIV },
	{ PCI_DEVICE_SUB(PCI_VENDOR_ID_ATHEROS,
			 0x0032,
			 PCI_VENDOR_ID_SAMSUNG,
			 0x4105),
	  .driver_data = ATH9K_PCI_BT_ANT_DIV },
	{ PCI_DEVICE_SUB(PCI_VENDOR_ID_ATHEROS,
			 0x0032,
			 PCI_VENDOR_ID_SAMSUNG,
			 0x4106),
	  .driver_data = ATH9K_PCI_BT_ANT_DIV },
	{ PCI_DEVICE_SUB(PCI_VENDOR_ID_ATHEROS,
			 0x0032,
			 PCI_VENDOR_ID_SAMSUNG,
			 0x410D),
	  .driver_data = ATH9K_PCI_BT_ANT_DIV },
	{ PCI_DEVICE_SUB(PCI_VENDOR_ID_ATHEROS,
			 0x0032,
			 PCI_VENDOR_ID_SAMSUNG,
			 0x410E),
	  .driver_data = ATH9K_PCI_BT_ANT_DIV },
	{ PCI_DEVICE_SUB(PCI_VENDOR_ID_ATHEROS,
			 0x0032,
			 PCI_VENDOR_ID_SAMSUNG,
			 0x410F),
	  .driver_data = ATH9K_PCI_BT_ANT_DIV },
	{ PCI_DEVICE_SUB(PCI_VENDOR_ID_ATHEROS,
			 0x0032,
			 PCI_VENDOR_ID_SAMSUNG,
			 0xC706),
	  .driver_data = ATH9K_PCI_BT_ANT_DIV },
	{ PCI_DEVICE_SUB(PCI_VENDOR_ID_ATHEROS,
			 0x0032,
			 PCI_VENDOR_ID_SAMSUNG,
			 0xC680),
	  .driver_data = ATH9K_PCI_BT_ANT_DIV },
	{ PCI_DEVICE_SUB(PCI_VENDOR_ID_ATHEROS,
			 0x0032,
			 PCI_VENDOR_ID_SAMSUNG,
			 0xC708),
	  .driver_data = ATH9K_PCI_BT_ANT_DIV },
	{ PCI_DEVICE_SUB(PCI_VENDOR_ID_ATHEROS,
			 0x0032,
			 PCI_VENDOR_ID_LENOVO,
			 0x3218),
	  .driver_data = ATH9K_PCI_BT_ANT_DIV },
	{ PCI_DEVICE_SUB(PCI_VENDOR_ID_ATHEROS,
			 0x0032,
			 PCI_VENDOR_ID_LENOVO,
			 0x3219),
	  .driver_data = ATH9K_PCI_BT_ANT_DIV },

	{ PCI_VDEVICE(ATHEROS, 0x0032) }, /* PCI-E  AR9485 */
	{ PCI_VDEVICE(ATHEROS, 0x0033) }, /* PCI-E  AR9580 */

	/* PCI-E CUS217 */
	{ PCI_DEVICE_SUB(PCI_VENDOR_ID_ATHEROS,
			 0x0034,
			 PCI_VENDOR_ID_AZWAVE,
			 0x2116),
	  .driver_data = ATH9K_PCI_CUS217 },
	{ PCI_DEVICE_SUB(PCI_VENDOR_ID_ATHEROS,
			 0x0034,
			 0x11AD, /* LITEON */
			 0x6661),
	  .driver_data = ATH9K_PCI_CUS217 },

	/* AR9462 with WoW support */
	{ PCI_DEVICE_SUB(PCI_VENDOR_ID_ATHEROS,
			 0x0034,
			 PCI_VENDOR_ID_ATHEROS,
			 0x3117),
	  .driver_data = ATH9K_PCI_WOW },
	{ PCI_DEVICE_SUB(PCI_VENDOR_ID_ATHEROS,
			 0x0034,
			 PCI_VENDOR_ID_LENOVO,
			 0x3214),
	  .driver_data = ATH9K_PCI_WOW },
	{ PCI_DEVICE_SUB(PCI_VENDOR_ID_ATHEROS,
			 0x0034,
			 PCI_VENDOR_ID_ATTANSIC,
			 0x0091),
	  .driver_data = ATH9K_PCI_WOW },
	{ PCI_DEVICE_SUB(PCI_VENDOR_ID_ATHEROS,
			 0x0034,
			 PCI_VENDOR_ID_AZWAVE,
			 0x2110),
	  .driver_data = ATH9K_PCI_WOW },
	{ PCI_DEVICE_SUB(PCI_VENDOR_ID_ATHEROS,
			 0x0034,
			 PCI_VENDOR_ID_ASUSTEK,
			 0x850E),
	  .driver_data = ATH9K_PCI_WOW },
	{ PCI_DEVICE_SUB(PCI_VENDOR_ID_ATHEROS,
			 0x0034,
			 0x11AD, /* LITEON */
			 0x6631),
	  .driver_data = ATH9K_PCI_WOW },
	{ PCI_DEVICE_SUB(PCI_VENDOR_ID_ATHEROS,
			 0x0034,
			 0x11AD, /* LITEON */
			 0x6641),
	  .driver_data = ATH9K_PCI_WOW },
	{ PCI_DEVICE_SUB(PCI_VENDOR_ID_ATHEROS,
			 0x0034,
			 PCI_VENDOR_ID_HP,
			 0x1864),
	  .driver_data = ATH9K_PCI_WOW },
	{ PCI_DEVICE_SUB(PCI_VENDOR_ID_ATHEROS,
			 0x0034,
			 0x14CD, /* USI */
			 0x0063),
	  .driver_data = ATH9K_PCI_WOW },
	{ PCI_DEVICE_SUB(PCI_VENDOR_ID_ATHEROS,
			 0x0034,
			 0x14CD, /* USI */
			 0x0064),
	  .driver_data = ATH9K_PCI_WOW },
	{ PCI_DEVICE_SUB(PCI_VENDOR_ID_ATHEROS,
			 0x0034,
			 0x10CF, /* Fujitsu */
			 0x1783),
	  .driver_data = ATH9K_PCI_WOW },

	{ PCI_VDEVICE(ATHEROS, 0x0034) }, /* PCI-E  AR9462 */
	{ PCI_VDEVICE(ATHEROS, 0x0037) }, /* PCI-E  AR1111/AR9485 */
	{ PCI_VDEVICE(ATHEROS, 0x0036) }, /* PCI-E  AR9565 */
	{ 0 }
};


/* return bus cachesize in 4B word units */
static void ath_pci_read_cachesize(struct ath_common *common, int *csz)
{
	struct ath_softc *sc = (struct ath_softc *) common->priv;
	u8 u8tmp;

	pci_read_config_byte(to_pci_dev(sc->dev), PCI_CACHE_LINE_SIZE, &u8tmp);
	*csz = (int)u8tmp;

	/*
	 * This check was put in to avoid "unpleasant" consequences if
	 * the bootrom has not fully initialized all PCI devices.
	 * Sometimes the cache line size register is not set
	 */

	if (*csz == 0)
		*csz = DEFAULT_CACHELINE >> 2;   /* Use the default size */
}

static bool ath_pci_eeprom_read(struct ath_common *common, u32 off, u16 *data)
{
	struct ath_softc *sc = (struct ath_softc *) common->priv;
	struct ath9k_platform_data *pdata = sc->dev->platform_data;

	if (pdata) {
		if (off >= (ARRAY_SIZE(pdata->eeprom_data))) {
			ath_err(common,
				"%s: eeprom read failed, offset %08x is out of range\n",
				__func__, off);
		}

		*data = pdata->eeprom_data[off];
	} else {
		struct ath_hw *ah = (struct ath_hw *) common->ah;

		common->ops->read(ah, AR5416_EEPROM_OFFSET +
				      (off << AR5416_EEPROM_S));

		if (!ath9k_hw_wait(ah,
				   AR_EEPROM_STATUS_DATA,
				   AR_EEPROM_STATUS_DATA_BUSY |
				   AR_EEPROM_STATUS_DATA_PROT_ACCESS, 0,
				   AH_WAIT_TIMEOUT)) {
			return false;
		}

		*data = MS(common->ops->read(ah, AR_EEPROM_STATUS_DATA),
			   AR_EEPROM_STATUS_DATA_VAL);
	}

	return true;
}

/* Need to be called after we discover btcoex capabilities */
static void ath_pci_aspm_init(struct ath_common *common)
{
	struct ath_softc *sc = (struct ath_softc *) common->priv;
	struct ath_hw *ah = sc->sc_ah;
	struct pci_dev *pdev = to_pci_dev(sc->dev);
	struct pci_dev *parent;
	u16 aspm;

	if (!ah->is_pciexpress)
		return;

	parent = pdev->bus->self;
	if (!parent)
		return;

	if ((ath9k_hw_get_btcoex_scheme(ah) != ATH_BTCOEX_CFG_NONE) &&
	    (AR_SREV_9285(ah))) {
		/* Bluetooth coexistence requires disabling ASPM. */
		pcie_capability_clear_word(pdev, PCI_EXP_LNKCTL,
			PCI_EXP_LNKCTL_ASPM_L0S | PCI_EXP_LNKCTL_ASPM_L1);

		/*
		 * Both upstream and downstream PCIe components should
		 * have the same ASPM settings.
		 */
		pcie_capability_clear_word(parent, PCI_EXP_LNKCTL,
			PCI_EXP_LNKCTL_ASPM_L0S | PCI_EXP_LNKCTL_ASPM_L1);

		ath_info(common, "Disabling ASPM since BTCOEX is enabled\n");
		return;
	}

	/*
	 * 0x70c - Ack Frequency Register.
	 *
	 * Bits 27:29 - DEFAULT_L1_ENTRANCE_LATENCY.
	 *
	 * 000 : 1 us
	 * 001 : 2 us
	 * 010 : 4 us
	 * 011 : 8 us
	 * 100 : 16 us
	 * 101 : 32 us
	 * 110/111 : 64 us
	 */
	if (AR_SREV_9462(ah))
		pci_read_config_dword(pdev, 0x70c, &ah->config.aspm_l1_fix);

	pcie_capability_read_word(parent, PCI_EXP_LNKCTL, &aspm);
	if (aspm & (PCI_EXP_LNKCTL_ASPM_L0S | PCI_EXP_LNKCTL_ASPM_L1)) {
		ah->aspm_enabled = true;
		/* Initialize PCIe PM and SERDES registers. */
		ath9k_hw_configpcipowersave(ah, false);
		ath_info(common, "ASPM enabled: 0x%x\n", aspm);
	}
}

static const struct ath_bus_ops ath_pci_bus_ops = {
	.ath_bus_type = ATH_PCI,
	.read_cachesize = ath_pci_read_cachesize,
	.eeprom_read = ath_pci_eeprom_read,
	.aspm_init = ath_pci_aspm_init,
};

static int ath_pci_probe(struct pci_dev *pdev, const struct pci_device_id *id)
{
	struct ath_softc *sc;
	struct ieee80211_hw *hw;
	u8 csz;
	u32 val;
	int ret = 0;
	char hw_name[64];

	if (pcim_enable_device(pdev))
		return -EIO;

	ret =  pci_set_dma_mask(pdev, DMA_BIT_MASK(32));
	if (ret) {
		pr_err("32-bit DMA not available\n");
		return ret;
	}

	ret = pci_set_consistent_dma_mask(pdev, DMA_BIT_MASK(32));
	if (ret) {
		pr_err("32-bit DMA consistent DMA enable failed\n");
		return ret;
	}

	/*
	 * Cache line size is used to size and align various
	 * structures used to communicate with the hardware.
	 */
	pci_read_config_byte(pdev, PCI_CACHE_LINE_SIZE, &csz);
	if (csz == 0) {
		/*
		 * Linux 2.4.18 (at least) writes the cache line size
		 * register as a 16-bit wide register which is wrong.
		 * We must have this setup properly for rx buffer
		 * DMA to work so force a reasonable value here if it
		 * comes up zero.
		 */
		csz = L1_CACHE_BYTES / sizeof(u32);
		pci_write_config_byte(pdev, PCI_CACHE_LINE_SIZE, csz);
	}
	/*
	 * The default setting of latency timer yields poor results,
	 * set it to the value used by other systems. It may be worth
	 * tweaking this setting more.
	 */
	pci_write_config_byte(pdev, PCI_LATENCY_TIMER, 0xa8);

	pci_set_master(pdev);

	/*
	 * Disable the RETRY_TIMEOUT register (0x41) to keep
	 * PCI Tx retries from interfering with C3 CPU state.
	 */
	pci_read_config_dword(pdev, 0x40, &val);
	if ((val & 0x0000ff00) != 0)
		pci_write_config_dword(pdev, 0x40, val & 0xffff00ff);

	ret = pcim_iomap_regions(pdev, BIT(0), "ath9k");
	if (ret) {
		dev_err(&pdev->dev, "PCI memory region reserve error\n");
		return -ENODEV;
	}

	hw = ieee80211_alloc_hw(sizeof(struct ath_softc), &ath9k_ops);
	if (!hw) {
		dev_err(&pdev->dev, "No memory for ieee80211_hw\n");
		return -ENOMEM;
	}

	SET_IEEE80211_DEV(hw, &pdev->dev);
	pci_set_drvdata(pdev, hw);

	sc = hw->priv;
	sc->hw = hw;
	sc->dev = &pdev->dev;
	sc->mem = pcim_iomap_table(pdev)[0];
	sc->driver_data = id->driver_data;

	/* Will be cleared in ath9k_start() */
	set_bit(SC_OP_INVALID, &sc->sc_flags);

	ret = request_irq(pdev->irq, ath_isr, IRQF_SHARED, "ath9k", sc);
	if (ret) {
		dev_err(&pdev->dev, "request_irq failed\n");
		goto err_irq;
	}

	sc->irq = pdev->irq;

	ret = ath9k_init_device(id->device, sc, &ath_pci_bus_ops);
	if (ret) {
		dev_err(&pdev->dev, "Failed to initialize device\n");
		goto err_init;
	}

	ath9k_hw_name(sc->sc_ah, hw_name, sizeof(hw_name));
	wiphy_info(hw->wiphy, "%s mem=0x%lx, irq=%d\n",
		   hw_name, (unsigned long)sc->mem, pdev->irq);

	return 0;

err_init:
	free_irq(sc->irq, sc);
err_irq:
	ieee80211_free_hw(hw);
	return ret;
}

static void ath_pci_remove(struct pci_dev *pdev)
{
	struct ieee80211_hw *hw = pci_get_drvdata(pdev);
	struct ath_softc *sc = hw->priv;

	if (!is_ath9k_unloaded)
		sc->sc_ah->ah_flags |= AH_UNPLUGGED;
	ath9k_deinit_device(sc);
	free_irq(sc->irq, sc);
	ieee80211_free_hw(sc->hw);
}

#ifdef CONFIG_PM_SLEEP

static int ath_pci_suspend(struct device *device)
{
	struct pci_dev *pdev = to_pci_dev(device);
	struct ieee80211_hw *hw = pci_get_drvdata(pdev);
	struct ath_softc *sc = hw->priv;

	if (sc->wow_enabled)
		return 0;

	/* The device has to be moved to FULLSLEEP forcibly.
	 * Otherwise the chip never moved to full sleep,
	 * when no interface is up.
	 */
	ath9k_stop_btcoex(sc);
	ath9k_hw_disable(sc->sc_ah);
	ath9k_hw_setpower(sc->sc_ah, ATH9K_PM_FULL_SLEEP);

	return 0;
}

static int ath_pci_resume(struct device *device)
{
	struct pci_dev *pdev = to_pci_dev(device);
	struct ieee80211_hw *hw = pci_get_drvdata(pdev);
	struct ath_softc *sc = hw->priv;
	struct ath_hw *ah = sc->sc_ah;
	struct ath_common *common = ath9k_hw_common(ah);
	u32 val;

	/*
	 * Suspend/Resume resets the PCI configuration space, so we have to
	 * re-disable the RETRY_TIMEOUT register (0x41) to keep
	 * PCI Tx retries from interfering with C3 CPU state
	 */
	pci_read_config_dword(pdev, 0x40, &val);
	if ((val & 0x0000ff00) != 0)
		pci_write_config_dword(pdev, 0x40, val & 0xffff00ff);

	ath_pci_aspm_init(common);
	ah->reset_power_on = false;

	return 0;
}

static SIMPLE_DEV_PM_OPS(ath9k_pm_ops, ath_pci_suspend, ath_pci_resume);

#define ATH9K_PM_OPS	(&ath9k_pm_ops)

#else /* !CONFIG_PM_SLEEP */

#define ATH9K_PM_OPS	NULL

#endif /* !CONFIG_PM_SLEEP */


MODULE_DEVICE_TABLE(pci, ath_pci_id_table);

static struct pci_driver ath_pci_driver = {
	.name       = "ath9k",
	.id_table   = ath_pci_id_table,
	.probe      = ath_pci_probe,
	.remove     = ath_pci_remove,
	.driver.pm  = ATH9K_PM_OPS,
};

int ath_pci_init(void)
{
	return pci_register_driver(&ath_pci_driver);
}

void ath_pci_exit(void)
{
	pci_unregister_driver(&ath_pci_driver);
}<|MERGE_RESOLUTION|>--- conflicted
+++ resolved
@@ -30,8 +30,6 @@
 	{ PCI_VDEVICE(ATHEROS, 0x0029) }, /* PCI   */
 	{ PCI_VDEVICE(ATHEROS, 0x002A) }, /* PCI-E */
 
-<<<<<<< HEAD
-=======
 	{ PCI_DEVICE_SUB(PCI_VENDOR_ID_ATHEROS,
 			 0x002A,
 			 PCI_VENDOR_ID_AZWAVE,
@@ -78,7 +76,6 @@
 			 0x1536),
 	  .driver_data = ATH9K_PCI_D3_L1_WAR },
 
->>>>>>> 076f0d20
 	/* AR9285 card for Asus */
 	{ PCI_DEVICE_SUB(PCI_VENDOR_ID_ATHEROS,
 			 0x002B,
@@ -108,14 +105,11 @@
 			 PCI_VENDOR_ID_AZWAVE,
 			 0x2126),
 	  .driver_data = ATH9K_PCI_CUS198 | ATH9K_PCI_BT_ANT_DIV },
-<<<<<<< HEAD
-=======
 	{ PCI_DEVICE_SUB(PCI_VENDOR_ID_ATHEROS,
 			 0x0032,
 			 PCI_VENDOR_ID_AZWAVE,
 			 0x126A),
 	  .driver_data = ATH9K_PCI_CUS198 | ATH9K_PCI_BT_ANT_DIV },
->>>>>>> 076f0d20
 
 	/* PCI-E CUS230 */
 	{ PCI_DEVICE_SUB(PCI_VENDOR_ID_ATHEROS,
