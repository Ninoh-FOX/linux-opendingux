/*
 * This file is part of wl1271
 *
 * Copyright (C) 1998-2009 Texas Instruments. All rights reserved.
 * Copyright (C) 2008-2010 Nokia Corporation
 *
 * Contact: Luciano Coelho <luciano.coelho@nokia.com>
 *
 * This program is free software; you can redistribute it and/or
 * modify it under the terms of the GNU General Public License
 * version 2 as published by the Free Software Foundation.
 *
 * This program is distributed in the hope that it will be useful, but
 * WITHOUT ANY WARRANTY; without even the implied warranty of
 * MERCHANTABILITY or FITNESS FOR A PARTICULAR PURPOSE.  See the GNU
 * General Public License for more details.
 *
 * You should have received a copy of the GNU General Public License
 * along with this program; if not, write to the Free Software
 * Foundation, Inc., 51 Franklin St, Fifth Floor, Boston, MA
 * 02110-1301 USA
 *
 */

#ifndef __ACX_H__
#define __ACX_H__

#include "wl12xx.h"
#include "cmd.h"

/*************************************************************************

    Host Interrupt Register (WiLink -> Host)

**************************************************************************/
/* HW Initiated interrupt Watchdog timer expiration */
#define WL1271_ACX_INTR_WATCHDOG           BIT(0)
/* Init sequence is done (masked interrupt, detection through polling only ) */
#define WL1271_ACX_INTR_INIT_COMPLETE      BIT(1)
/* Event was entered to Event MBOX #A*/
#define WL1271_ACX_INTR_EVENT_A            BIT(2)
/* Event was entered to Event MBOX #B*/
#define WL1271_ACX_INTR_EVENT_B            BIT(3)
/* Command processing completion*/
#define WL1271_ACX_INTR_CMD_COMPLETE       BIT(4)
/* Signaling the host on HW wakeup */
#define WL1271_ACX_INTR_HW_AVAILABLE       BIT(5)
/* The MISC bit is used for aggregation of RX, TxComplete and TX rate update */
#define WL1271_ACX_INTR_DATA               BIT(6)
/* Trace message on MBOX #A */
#define WL1271_ACX_INTR_TRACE_A            BIT(7)
/* Trace message on MBOX #B */
#define WL1271_ACX_INTR_TRACE_B            BIT(8)

#define WL1271_ACX_INTR_ALL		   0xFFFFFFFF
#define WL1271_ACX_ALL_EVENTS_VECTOR       (WL1271_ACX_INTR_WATCHDOG      | \
					    WL1271_ACX_INTR_INIT_COMPLETE | \
					    WL1271_ACX_INTR_EVENT_A       | \
					    WL1271_ACX_INTR_EVENT_B       | \
					    WL1271_ACX_INTR_CMD_COMPLETE  | \
					    WL1271_ACX_INTR_HW_AVAILABLE  | \
					    WL1271_ACX_INTR_DATA)

#define WL1271_INTR_MASK                   (WL1271_ACX_INTR_WATCHDOG     | \
					    WL1271_ACX_INTR_EVENT_A      | \
					    WL1271_ACX_INTR_EVENT_B      | \
					    WL1271_ACX_INTR_HW_AVAILABLE | \
					    WL1271_ACX_INTR_DATA)

/* Target's information element */
struct acx_header {
	struct wl1271_cmd_header cmd;

	/* acx (or information element) header */
	__le16 id;

	/* payload length (not including headers */
	__le16 len;
} __packed;

struct acx_error_counter {
	struct acx_header header;

	/* The number of PLCP errors since the last time this */
	/* information element was interrogated. This field is */
	/* automatically cleared when it is interrogated.*/
	__le32 PLCP_error;

	/* The number of FCS errors since the last time this */
	/* information element was interrogated. This field is */
	/* automatically cleared when it is interrogated.*/
	__le32 FCS_error;

	/* The number of MPDUs without PLCP header errors received*/
	/* since the last time this information element was interrogated. */
	/* This field is automatically cleared when it is interrogated.*/
	__le32 valid_frame;

	/* the number of missed sequence numbers in the squentially */
	/* values of frames seq numbers */
	__le32 seq_num_miss;
} __packed;

enum wl12xx_role {
	WL1271_ROLE_STA = 0,
	WL1271_ROLE_IBSS,
	WL1271_ROLE_AP,
	WL1271_ROLE_DEVICE,
	WL1271_ROLE_P2P_CL,
	WL1271_ROLE_P2P_GO,

	WL12XX_INVALID_ROLE_TYPE = 0xff
};

enum wl1271_psm_mode {
	/* Active mode */
	WL1271_PSM_CAM = 0,

	/* Power save mode */
	WL1271_PSM_PS = 1,

	/* Extreme low power */
	WL1271_PSM_ELP = 2,
};

struct acx_sleep_auth {
	struct acx_header header;

	/* The sleep level authorization of the device. */
	/* 0 - Always active*/
	/* 1 - Power down mode: light / fast sleep*/
	/* 2 - ELP mode: Deep / Max sleep*/
	u8  sleep_auth;
	u8  padding[3];
} __packed;

enum {
	HOSTIF_PCI_MASTER_HOST_INDIRECT,
	HOSTIF_PCI_MASTER_HOST_DIRECT,
	HOSTIF_SLAVE,
	HOSTIF_PKT_RING,
	HOSTIF_DONTCARE = 0xFF
};

#define DEFAULT_UCAST_PRIORITY          0
#define DEFAULT_RX_Q_PRIORITY           0
#define DEFAULT_RXQ_PRIORITY            0 /* low 0 .. 15 high  */
#define DEFAULT_RXQ_TYPE                0x07    /* All frames, Data/Ctrl/Mgmt */
#define TRACE_BUFFER_MAX_SIZE           256

#define  DP_RX_PACKET_RING_CHUNK_SIZE 1600
#define  DP_TX_PACKET_RING_CHUNK_SIZE 1600
#define  DP_RX_PACKET_RING_CHUNK_NUM 2
#define  DP_TX_PACKET_RING_CHUNK_NUM 2
#define  DP_TX_COMPLETE_TIME_OUT 20

#define TX_MSDU_LIFETIME_MIN       0
#define TX_MSDU_LIFETIME_MAX       3000
#define TX_MSDU_LIFETIME_DEF       512
#define RX_MSDU_LIFETIME_MIN       0
#define RX_MSDU_LIFETIME_MAX       0xFFFFFFFF
#define RX_MSDU_LIFETIME_DEF       512000

struct acx_rx_msdu_lifetime {
	struct acx_header header;

	/*
	 * The maximum amount of time, in TU, before the
	 * firmware discards the MSDU.
	 */
	__le32 lifetime;
} __packed;

struct acx_packet_detection {
	struct acx_header header;

	__le32 threshold;
} __packed;


enum acx_slot_type {
	SLOT_TIME_LONG = 0,
	SLOT_TIME_SHORT = 1,
	DEFAULT_SLOT_TIME = SLOT_TIME_SHORT,
	MAX_SLOT_TIMES = 0xFF
};

#define STATION_WONE_INDEX 0

struct acx_slot {
	struct acx_header header;

	u8 role_id;
	u8 wone_index; /* Reserved */
	u8 slot_time;
	u8 reserved[5];
} __packed;


#define ACX_MC_ADDRESS_GROUP_MAX	(8)
#define ADDRESS_GROUP_MAX_LEN	        (ETH_ALEN * ACX_MC_ADDRESS_GROUP_MAX)

struct acx_dot11_grp_addr_tbl {
	struct acx_header header;

	u8 role_id;
	u8 enabled;
	u8 num_groups;
	u8 pad[1];
	u8 mac_table[ADDRESS_GROUP_MAX_LEN];
} __packed;

struct acx_rx_timeout {
	struct acx_header header;

	u8 role_id;
	u8 reserved;
	__le16 ps_poll_timeout;
	__le16 upsd_timeout;
	u8 padding[2];
} __packed;

struct acx_rts_threshold {
	struct acx_header header;

	u8 role_id;
	u8 reserved;
	__le16 threshold;
} __packed;

struct acx_beacon_filter_option {
	struct acx_header header;

	u8 role_id;
	u8 enable;
	/*
	 * The number of beacons without the unicast TIM
	 * bit set that the firmware buffers before
	 * signaling the host about ready frames.
	 * When set to 0 and the filter is enabled, beacons
	 * without the unicast TIM bit set are dropped.
	 */
	u8 max_num_beacons;
	u8 pad[1];
} __packed;

/*
 * ACXBeaconFilterEntry (not 221)
 * Byte Offset     Size (Bytes)    Definition
 * ===========     ============    ==========
 * 0               1               IE identifier
 * 1               1               Treatment bit mask
 *
 * ACXBeaconFilterEntry (221)
 * Byte Offset     Size (Bytes)    Definition
 * ===========     ============    ==========
 * 0               1               IE identifier
 * 1               1               Treatment bit mask
 * 2               3               OUI
 * 5               1               Type
 * 6               2               Version
 *
 *
 * Treatment bit mask - The information element handling:
 * bit 0 - The information element is compared and transferred
 * in case of change.
 * bit 1 - The information element is transferred to the host
 * with each appearance or disappearance.
 * Note that both bits can be set at the same time.
 */
#define	BEACON_FILTER_TABLE_MAX_IE_NUM		       (32)
#define BEACON_FILTER_TABLE_MAX_VENDOR_SPECIFIC_IE_NUM (6)
#define BEACON_FILTER_TABLE_IE_ENTRY_SIZE	       (2)
#define BEACON_FILTER_TABLE_EXTRA_VENDOR_SPECIFIC_IE_SIZE (6)
#define BEACON_FILTER_TABLE_MAX_SIZE ((BEACON_FILTER_TABLE_MAX_IE_NUM * \
			    BEACON_FILTER_TABLE_IE_ENTRY_SIZE) + \
			   (BEACON_FILTER_TABLE_MAX_VENDOR_SPECIFIC_IE_NUM * \
			    BEACON_FILTER_TABLE_EXTRA_VENDOR_SPECIFIC_IE_SIZE))

struct acx_beacon_filter_ie_table {
	struct acx_header header;

	u8 role_id;
	u8 num_ie;
	u8 pad[2];
	u8 table[BEACON_FILTER_TABLE_MAX_SIZE];
} __packed;

struct acx_conn_monit_params {
       struct acx_header header;

	   u8 role_id;
	   u8 padding[3];
       __le32 synch_fail_thold; /* number of beacons missed */
       __le32 bss_lose_timeout; /* number of TU's from synch fail */
} __packed;

struct acx_bt_wlan_coex {
	struct acx_header header;

	u8 enable;
	u8 pad[3];
} __packed;

struct acx_bt_wlan_coex_param {
	struct acx_header header;

	__le32 params[CONF_SG_PARAMS_MAX];
	u8 param_idx;
	u8 padding[3];
} __packed;

struct acx_dco_itrim_params {
	struct acx_header header;

	u8 enable;
	u8 padding[3];
	__le32 timeout;
} __packed;

struct acx_energy_detection {
	struct acx_header header;

	/* The RX Clear Channel Assessment threshold in the PHY */
	__le16 rx_cca_threshold;
	u8 tx_energy_detection;
	u8 pad;
} __packed;

struct acx_beacon_broadcast {
	struct acx_header header;

	u8 role_id;
	/* Enables receiving of broadcast packets in PS mode */
	u8 rx_broadcast_in_ps;

	__le16 beacon_rx_timeout;
	__le16 broadcast_timeout;

	/* Consecutive PS Poll failures before updating the host */
	u8 ps_poll_threshold;
	u8 pad[1];
} __packed;

struct acx_event_mask {
	struct acx_header header;

	__le32 event_mask;
	__le32 high_event_mask; /* Unused */
} __packed;

#define SCAN_PASSIVE		BIT(0)
#define SCAN_5GHZ_BAND		BIT(1)
#define SCAN_TRIGGERED		BIT(2)
#define SCAN_PRIORITY_HIGH	BIT(3)

/* When set, disable HW encryption */
#define DF_ENCRYPTION_DISABLE      0x01
#define DF_SNIFF_MODE_ENABLE       0x80

struct acx_feature_config {
	struct acx_header header;

	u8 role_id;
	u8 padding[3];
	__le32 options;
	__le32 data_flow_options;
} __packed;

struct acx_current_tx_power {
	struct acx_header header;

	u8  role_id;
	u8  current_tx_power;
	u8  padding[2];
} __packed;

struct acx_wake_up_condition {
	struct acx_header header;

	u8 role_id;
	u8 wake_up_event; /* Only one bit can be set */
	u8 listen_interval;
	u8 pad[1];
} __packed;

struct acx_aid {
	struct acx_header header;

	/*
	 * To be set when associated with an AP.
	 */
	u8 role_id;
	u8 reserved;
	__le16 aid;
} __packed;

enum acx_preamble_type {
	ACX_PREAMBLE_LONG = 0,
	ACX_PREAMBLE_SHORT = 1
};

struct acx_preamble {
	struct acx_header header;

	/*
	 * When set, the WiLink transmits the frames with a short preamble and
	 * when cleared, the WiLink transmits the frames with a long preamble.
	 */
	u8 role_id;
	u8 preamble;
	u8 padding[2];
} __packed;

enum acx_ctsprotect_type {
	CTSPROTECT_DISABLE = 0,
	CTSPROTECT_ENABLE = 1
};

struct acx_ctsprotect {
	struct acx_header header;
	u8 role_id;
	u8 ctsprotect;
	u8 padding[2];
} __packed;

struct acx_tx_statistics {
	__le32 internal_desc_overflow;
}  __packed;

struct acx_rx_statistics {
	__le32 out_of_mem;
	__le32 hdr_overflow;
	__le32 hw_stuck;
	__le32 dropped;
	__le32 fcs_err;
	__le32 xfr_hint_trig;
	__le32 path_reset;
	__le32 reset_counter;
} __packed;

struct acx_dma_statistics {
	__le32 rx_requested;
	__le32 rx_errors;
	__le32 tx_requested;
	__le32 tx_errors;
}  __packed;

struct acx_isr_statistics {
	/* host command complete */
	__le32 cmd_cmplt;

	/* fiqisr() */
	__le32 fiqs;

	/* (INT_STS_ND & INT_TRIG_RX_HEADER) */
	__le32 rx_headers;

	/* (INT_STS_ND & INT_TRIG_RX_CMPLT) */
	__le32 rx_completes;

	/* (INT_STS_ND & INT_TRIG_NO_RX_BUF) */
	__le32 rx_mem_overflow;

	/* (INT_STS_ND & INT_TRIG_S_RX_RDY) */
	__le32 rx_rdys;

	/* irqisr() */
	__le32 irqs;

	/* (INT_STS_ND & INT_TRIG_TX_PROC) */
	__le32 tx_procs;

	/* (INT_STS_ND & INT_TRIG_DECRYPT_DONE) */
	__le32 decrypt_done;

	/* (INT_STS_ND & INT_TRIG_DMA0) */
	__le32 dma0_done;

	/* (INT_STS_ND & INT_TRIG_DMA1) */
	__le32 dma1_done;

	/* (INT_STS_ND & INT_TRIG_TX_EXC_CMPLT) */
	__le32 tx_exch_complete;

	/* (INT_STS_ND & INT_TRIG_COMMAND) */
	__le32 commands;

	/* (INT_STS_ND & INT_TRIG_RX_PROC) */
	__le32 rx_procs;

	/* (INT_STS_ND & INT_TRIG_PM_802) */
	__le32 hw_pm_mode_changes;

	/* (INT_STS_ND & INT_TRIG_ACKNOWLEDGE) */
	__le32 host_acknowledges;

	/* (INT_STS_ND & INT_TRIG_PM_PCI) */
	__le32 pci_pm;

	/* (INT_STS_ND & INT_TRIG_ACM_WAKEUP) */
	__le32 wakeups;

	/* (INT_STS_ND & INT_TRIG_LOW_RSSI) */
	__le32 low_rssi;
} __packed;

struct acx_wep_statistics {
	/* WEP address keys configured */
	__le32 addr_key_count;

	/* default keys configured */
	__le32 default_key_count;

	__le32 reserved;

	/* number of times that WEP key not found on lookup */
	__le32 key_not_found;

	/* number of times that WEP key decryption failed */
	__le32 decrypt_fail;

	/* WEP packets decrypted */
	__le32 packets;

	/* WEP decrypt interrupts */
	__le32 interrupt;
} __packed;

#define ACX_MISSED_BEACONS_SPREAD 10

struct acx_pwr_statistics {
	/* the amount of enters into power save mode (both PD & ELP) */
	__le32 ps_enter;

	/* the amount of enters into ELP mode */
	__le32 elp_enter;

	/* the amount of missing beacon interrupts to the host */
	__le32 missing_bcns;

	/* the amount of wake on host-access times */
	__le32 wake_on_host;

	/* the amount of wake on timer-expire */
	__le32 wake_on_timer_exp;

	/* the number of packets that were transmitted with PS bit set */
	__le32 tx_with_ps;

	/* the number of packets that were transmitted with PS bit clear */
	__le32 tx_without_ps;

	/* the number of received beacons */
	__le32 rcvd_beacons;

	/* the number of entering into PowerOn (power save off) */
	__le32 power_save_off;

	/* the number of entries into power save mode */
	__le16 enable_ps;

	/*
	 * the number of exits from power save, not including failed PS
	 * transitions
	 */
	__le16 disable_ps;

	/*
	 * the number of times the TSF counter was adjusted because
	 * of drift
	 */
	__le32 fix_tsf_ps;

	/* Gives statistics about the spread continuous missed beacons.
	 * The 16 LSB are dedicated for the PS mode.
	 * The 16 MSB are dedicated for the PS mode.
	 * cont_miss_bcns_spread[0] - single missed beacon.
	 * cont_miss_bcns_spread[1] - two continuous missed beacons.
	 * cont_miss_bcns_spread[2] - three continuous missed beacons.
	 * ...
	 * cont_miss_bcns_spread[9] - ten and more continuous missed beacons.
	*/
	__le32 cont_miss_bcns_spread[ACX_MISSED_BEACONS_SPREAD];

	/* the number of beacons in awake mode */
	__le32 rcvd_awake_beacons;
} __packed;

struct acx_mic_statistics {
	__le32 rx_pkts;
	__le32 calc_failure;
} __packed;

struct acx_aes_statistics {
	__le32 encrypt_fail;
	__le32 decrypt_fail;
	__le32 encrypt_packets;
	__le32 decrypt_packets;
	__le32 encrypt_interrupt;
	__le32 decrypt_interrupt;
} __packed;

struct acx_event_statistics {
	__le32 heart_beat;
	__le32 calibration;
	__le32 rx_mismatch;
	__le32 rx_mem_empty;
	__le32 rx_pool;
	__le32 oom_late;
	__le32 phy_transmit_error;
	__le32 tx_stuck;
} __packed;

struct acx_ps_statistics {
	__le32 pspoll_timeouts;
	__le32 upsd_timeouts;
	__le32 upsd_max_sptime;
	__le32 upsd_max_apturn;
	__le32 pspoll_max_apturn;
	__le32 pspoll_utilization;
	__le32 upsd_utilization;
} __packed;

struct acx_rxpipe_statistics {
	__le32 rx_prep_beacon_drop;
	__le32 descr_host_int_trig_rx_data;
	__le32 beacon_buffer_thres_host_int_trig_rx_data;
	__le32 missed_beacon_host_int_trig_rx_data;
	__le32 tx_xfr_host_int_trig_rx_data;
} __packed;

struct acx_statistics {
	struct acx_header header;

	struct acx_tx_statistics tx;
	struct acx_rx_statistics rx;
	struct acx_dma_statistics dma;
	struct acx_isr_statistics isr;
	struct acx_wep_statistics wep;
	struct acx_pwr_statistics pwr;
	struct acx_aes_statistics aes;
	struct acx_mic_statistics mic;
	struct acx_event_statistics event;
	struct acx_ps_statistics ps;
	struct acx_rxpipe_statistics rxpipe;
} __packed;

struct acx_rate_class {
	__le32 enabled_rates;
	u8 short_retry_limit;
	u8 long_retry_limit;
	u8 aflags;
	u8 reserved;
};

#define ACX_TX_BASIC_RATE      0
#define ACX_TX_AP_FULL_RATE    1
#define ACX_TX_AP_MODE_MGMT_RATE 4
#define ACX_TX_AP_MODE_BCST_RATE 5
struct acx_rate_policy {
	struct acx_header header;

	__le32 rate_policy_idx;
	struct acx_rate_class rate_policy;
} __packed;

struct acx_ac_cfg {
	struct acx_header header;
	u8 role_id;
	u8 ac;
	u8 aifsn;
	u8 cw_min;
	__le16 cw_max;
	__le16 tx_op_limit;
} __packed;

struct acx_tid_config {
	struct acx_header header;
	u8 role_id;
	u8 queue_id;
	u8 channel_type;
	u8 tsid;
	u8 ps_scheme;
	u8 ack_policy;
	u8 padding[2];
	__le32 apsd_conf[2];
} __packed;

struct acx_frag_threshold {
	struct acx_header header;
	__le16 frag_threshold;
	u8 padding[2];
} __packed;

struct acx_tx_config_options {
	struct acx_header header;
	__le16 tx_compl_timeout;     /* msec */
	__le16 tx_compl_threshold;   /* number of packets */
} __packed;

struct wl12xx_acx_config_memory {
	struct acx_header header;

	u8 rx_mem_block_num;
	u8 tx_min_mem_block_num;
	u8 num_stations;
	u8 num_ssid_profiles;
	__le32 total_tx_descriptors;
	u8 dyn_mem_enable;
	u8 tx_free_req;
	u8 rx_free_req;
	u8 tx_min;
	u8 fwlog_blocks;
	u8 padding[3];
} __packed;

struct wl1271_acx_mem_map {
	struct acx_header header;

	__le32 code_start;
	__le32 code_end;

	__le32 wep_defkey_start;
	__le32 wep_defkey_end;

	__le32 sta_table_start;
	__le32 sta_table_end;

	__le32 packet_template_start;
	__le32 packet_template_end;

	/* Address of the TX result interface (control block) */
	__le32 tx_result;
	__le32 tx_result_queue_start;

	__le32 queue_memory_start;
	__le32 queue_memory_end;

	__le32 packet_memory_pool_start;
	__le32 packet_memory_pool_end;

	__le32 debug_buffer1_start;
	__le32 debug_buffer1_end;

	__le32 debug_buffer2_start;
	__le32 debug_buffer2_end;

	/* Number of blocks FW allocated for TX packets */
	__le32 num_tx_mem_blocks;

	/* Number of blocks FW allocated for RX packets */
	__le32 num_rx_mem_blocks;

	/* the following 4 fields are valid in SLAVE mode only */
	u8 *tx_cbuf;
	u8 *rx_cbuf;
	__le32 rx_ctrl;
	__le32 tx_ctrl;
} __packed;

struct wl1271_acx_rx_config_opt {
	struct acx_header header;

	__le16 mblk_threshold;
	__le16 threshold;
	__le16 timeout;
	u8 queue_type;
	u8 reserved;
} __packed;


struct wl1271_acx_bet_enable {
	struct acx_header header;

	u8 role_id;
	u8 enable;
	u8 max_consecutive;
	u8 padding[1];
} __packed;

#define ACX_IPV4_VERSION 4
#define ACX_IPV6_VERSION 6
#define ACX_IPV4_ADDR_SIZE 4

/* bitmap of enabled arp_filter features */
#define ACX_ARP_FILTER_ARP_FILTERING	BIT(0)
#define ACX_ARP_FILTER_AUTO_ARP		BIT(1)

struct wl1271_acx_arp_filter {
	struct acx_header header;
	u8 role_id;
	u8 version;         /* ACX_IPV4_VERSION, ACX_IPV6_VERSION */
	u8 enable;          /* bitmap of enabled ARP filtering features */
	u8 padding[1];
	u8 address[16];     /* The configured device IP address - all ARP
			       requests directed to this IP address will pass
			       through. For IPv4, the first four bytes are
			       used. */
} __packed;

struct wl1271_acx_pm_config {
	struct acx_header header;

	__le32 host_clk_settling_time;
	u8 host_fast_wakeup_support;
	u8 padding[3];
} __packed;

struct wl1271_acx_keep_alive_mode {
	struct acx_header header;

	u8 role_id;
	u8 enabled;
	u8 padding[2];
} __packed;

enum {
	ACX_KEEP_ALIVE_NO_TX = 0,
	ACX_KEEP_ALIVE_PERIOD_ONLY
};

enum {
	ACX_KEEP_ALIVE_TPL_INVALID = 0,
	ACX_KEEP_ALIVE_TPL_VALID
};

struct wl1271_acx_keep_alive_config {
	struct acx_header header;

	u8 role_id;
	u8 index;
	u8 tpl_validation;
	u8 trigger;
	__le32 period;
} __packed;

#define HOST_IF_CFG_RX_FIFO_ENABLE     BIT(0)
#define HOST_IF_CFG_TX_EXTRA_BLKS_SWAP BIT(1)
#define HOST_IF_CFG_TX_PAD_TO_SDIO_BLK BIT(3)

struct wl1271_acx_host_config_bitmap {
	struct acx_header header;

	__le32 host_cfg_bitmap;
} __packed;

enum {
	WL1271_ACX_TRIG_TYPE_LEVEL = 0,
	WL1271_ACX_TRIG_TYPE_EDGE,
};

enum {
	WL1271_ACX_TRIG_DIR_LOW = 0,
	WL1271_ACX_TRIG_DIR_HIGH,
	WL1271_ACX_TRIG_DIR_BIDIR,
};

enum {
	WL1271_ACX_TRIG_ENABLE = 1,
	WL1271_ACX_TRIG_DISABLE,
};

enum {
	WL1271_ACX_TRIG_METRIC_RSSI_BEACON = 0,
	WL1271_ACX_TRIG_METRIC_RSSI_DATA,
	WL1271_ACX_TRIG_METRIC_SNR_BEACON,
	WL1271_ACX_TRIG_METRIC_SNR_DATA,
};

enum {
	WL1271_ACX_TRIG_IDX_RSSI = 0,
	WL1271_ACX_TRIG_COUNT = 8,
};

struct wl1271_acx_rssi_snr_trigger {
	struct acx_header header;

	u8 role_id;
	u8 metric;
	u8 type;
	u8 dir;
	__le16 threshold;
	__le16 pacing; /* 0 - 60000 ms */
	u8 hysteresis;
	u8 index;
	u8 enable;
	u8 padding[1];
};

struct wl1271_acx_rssi_snr_avg_weights {
	struct acx_header header;

	u8 role_id;
	u8 padding[3];
	u8 rssi_beacon;
	u8 rssi_data;
	u8 snr_beacon;
	u8 snr_data;
};


/* special capability bit (not employed by the 802.11n spec) */
#define WL12XX_HT_CAP_HT_OPERATION BIT(16)

/*
 * ACX_PEER_HT_CAP
 * Configure HT capabilities - declare the capabilities of the peer
 * we are connected to.
 */
struct wl1271_acx_ht_capabilities {
	struct acx_header header;

	/* bitmask of capability bits supported by the peer */
	__le32 ht_capabilites;

	/* Indicates to which link these capabilities apply. */
	u8 hlid;

	/*
	 * This the maximum A-MPDU length supported by the AP. The FW may not
	 * exceed this length when sending A-MPDUs
	 */
	u8 ampdu_max_length;

	/* This is the minimal spacing required when sending A-MPDUs to the AP*/
	u8 ampdu_min_spacing;

	u8 padding;
} __packed;

/*
 * ACX_HT_BSS_OPERATION
 * Configure HT capabilities - AP rules for behavior in the BSS.
 */
struct wl1271_acx_ht_information {
	struct acx_header header;

	u8 role_id;

	/* Values: 0 - RIFS not allowed, 1 - RIFS allowed */
	u8 rifs_mode;

	/* Values: 0 - 3 like in spec */
	u8 ht_protection;

	/* Values: 0 - GF protection not required, 1 - GF protection required */
	u8 gf_protection;

	/*Values: 0 - TX Burst limit not required, 1 - TX Burst Limit required*/
	u8 ht_tx_burst_limit;

	/*
	 * Values: 0 - Dual CTS protection not required,
	 *         1 - Dual CTS Protection required
	 * Note: When this value is set to 1 FW will protect all TXOP with RTS
	 * frame and will not use CTS-to-self regardless of the value of the
	 * ACX_CTS_PROTECTION information element
	 */
	u8 dual_cts_protection;

	u8 padding[2];
} __packed;

#define RX_BA_MAX_SESSIONS 2

struct wl1271_acx_ba_initiator_policy {
	struct acx_header header;

	/* Specifies role Id, Range 0-7, 0xFF means ANY role. */
	u8 role_id;

	/*
	 * Per TID setting for allowing TX BA. Set a bit to 1 to allow
	 * TX BA sessions for the corresponding TID.
	 */
	u8 tid_bitmap;

	/* Windows size in number of packets */
	u8 win_size;

	u8 padding1[1];

	/* As initiator inactivity timeout in time units(TU) of 1024us */
	u16 inactivity_timeout;

	u8 padding[2];
} __packed;

struct wl1271_acx_ba_receiver_setup {
	struct acx_header header;

	/* Specifies link id, range 0-31 */
	u8 hlid;

	u8 tid;

	u8 enable;

	/* Windows size in number of packets */
	u8 win_size;

	/* BA session starting sequence number.  RANGE 0-FFF */
	u16 ssn;

	u8 padding[2];
} __packed;

struct wl1271_acx_fw_tsf_information {
	struct acx_header header;

	__le32 current_tsf_high;
	__le32 current_tsf_low;
	__le32 last_bttt_high;
	__le32 last_tbtt_low;
	u8 last_dtim_count;
	u8 padding[3];
} __packed;

struct wl1271_acx_ps_rx_streaming {
	struct acx_header header;

	u8 role_id;
	u8 tid;
	u8 enable;

	/* interval between triggers (10-100 msec) */
	u8 period;

	/* timeout before first trigger (0-200 msec) */
	u8 timeout;
	u8 padding[3];
} __packed;

struct wl1271_acx_ap_max_tx_retry {
	struct acx_header header;

	u8 role_id;
	u8 padding_1;

	/*
	 * the number of frames transmission failures before
	 * issuing the aging event.
	 */
	__le16 max_tx_retry;
} __packed;

struct wl1271_acx_config_ps {
	struct acx_header header;

	u8 exit_retries;
	u8 enter_retries;
	u8 padding[2];
	__le32 null_data_rate;
} __packed;

struct wl1271_acx_inconnection_sta {
	struct acx_header header;

	u8 addr[ETH_ALEN];
	u8 padding1[2];
} __packed;

/*
 * ACX_FM_COEX_CFG
 * set the FM co-existence parameters.
 */
struct wl1271_acx_fm_coex {
	struct acx_header header;
	/* enable(1) / disable(0) the FM Coex feature */
	u8 enable;
	/*
	 * Swallow period used in COEX PLL swallowing mechanism.
	 * 0xFF = use FW default
	 */
	u8 swallow_period;
	/*
	 * The N divider used in COEX PLL swallowing mechanism for Fref of
	 * 38.4/19.2 Mhz. 0xFF = use FW default
	 */
	u8 n_divider_fref_set_1;
	/*
	 * The N divider used in COEX PLL swallowing mechanism for Fref of
	 * 26/52 Mhz. 0xFF = use FW default
	 */
	u8 n_divider_fref_set_2;
	/*
	 * The M divider used in COEX PLL swallowing mechanism for Fref of
	 * 38.4/19.2 Mhz. 0xFFFF = use FW default
	 */
	__le16 m_divider_fref_set_1;
	/*
	 * The M divider used in COEX PLL swallowing mechanism for Fref of
	 * 26/52 Mhz. 0xFFFF = use FW default
	 */
	__le16 m_divider_fref_set_2;
	/*
	 * The time duration in uSec required for COEX PLL to stabilize.
	 * 0xFFFFFFFF = use FW default
	 */
	__le32 coex_pll_stabilization_time;
	/*
	 * The time duration in uSec required for LDO to stabilize.
	 * 0xFFFFFFFF = use FW default
	 */
	__le16 ldo_stabilization_time;
	/*
	 * The disturbed frequency band margin around the disturbed frequency
	 * center (single sided).
	 * For example, if 2 is configured, the following channels will be
	 * considered disturbed channel:
	 *   80 +- 0.1 MHz, 91 +- 0.1 MHz, 98 +- 0.1 MHz, 102 +- 0.1 MH
	 * 0xFF = use FW default
	 */
	u8 fm_disturbed_band_margin;
	/*
	 * The swallow clock difference of the swallowing mechanism.
	 * 0xFF = use FW default
	 */
	u8 swallow_clk_diff;
} __packed;

#define ACX_RATE_MGMT_ALL_PARAMS 0xff
struct wl12xx_acx_set_rate_mgmt_params {
	struct acx_header header;

	u8 index; /* 0xff to configure all params */
	u8 padding1;
	__le16 rate_retry_score;
	__le16 per_add;
	__le16 per_th1;
	__le16 per_th2;
	__le16 max_per;
	u8 inverse_curiosity_factor;
	u8 tx_fail_low_th;
	u8 tx_fail_high_th;
	u8 per_alpha_shift;
	u8 per_add_shift;
	u8 per_beta1_shift;
	u8 per_beta2_shift;
	u8 rate_check_up;
	u8 rate_check_down;
	u8 rate_retry_policy[ACX_RATE_MGMT_NUM_OF_RATES];
	u8 padding2[2];
} __packed;

<<<<<<< HEAD
=======
struct wl12xx_acx_config_hangover {
	struct acx_header header;

	__le32 recover_time;
	u8 hangover_period;
	u8 dynamic_mode;
	u8 early_termination_mode;
	u8 max_period;
	u8 min_period;
	u8 increase_delta;
	u8 decrease_delta;
	u8 quiet_time;
	u8 increase_time;
	u8 window_size;
	u8 padding[2];
} __packed;

>>>>>>> 08740735
enum {
	ACX_WAKE_UP_CONDITIONS      = 0x0002,
	ACX_MEM_CFG                 = 0x0003,
	ACX_SLOT                    = 0x0004,
	ACX_AC_CFG                  = 0x0007,
	ACX_MEM_MAP                 = 0x0008,
	ACX_AID                     = 0x000A,
	ACX_MEDIUM_USAGE            = 0x000F,
	ACX_TX_QUEUE_CFG            = 0x0011, /* FIXME: only used by wl1251 */
	ACX_STATISTICS              = 0x0013, /* Debug API */
	ACX_PWR_CONSUMPTION_STATISTICS = 0x0014,
	ACX_FEATURE_CFG             = 0x0015,
	ACX_TID_CFG                 = 0x001A,
	ACX_PS_RX_STREAMING         = 0x001B,
	ACX_BEACON_FILTER_OPT       = 0x001F,
	ACX_NOISE_HIST              = 0x0021,
	ACX_HDK_VERSION             = 0x0022, /* ??? */
	ACX_PD_THRESHOLD            = 0x0023,
	ACX_TX_CONFIG_OPT           = 0x0024,
	ACX_CCA_THRESHOLD           = 0x0025,
	ACX_EVENT_MBOX_MASK         = 0x0026,
	ACX_CONN_MONIT_PARAMS       = 0x002D,
	ACX_BCN_DTIM_OPTIONS        = 0x0031,
	ACX_SG_ENABLE               = 0x0032,
	ACX_SG_CFG                  = 0x0033,
	ACX_FM_COEX_CFG             = 0x0034,
	ACX_BEACON_FILTER_TABLE     = 0x0038,
	ACX_ARP_IP_FILTER           = 0x0039,
	ACX_ROAMING_STATISTICS_TBL  = 0x003B,
	ACX_RATE_POLICY             = 0x003D,
	ACX_CTS_PROTECTION          = 0x003E,
	ACX_SLEEP_AUTH              = 0x003F,
	ACX_PREAMBLE_TYPE	    = 0x0040,
	ACX_ERROR_CNT               = 0x0041,
	ACX_IBSS_FILTER		    = 0x0044,
	ACX_SERVICE_PERIOD_TIMEOUT  = 0x0045,
	ACX_TSF_INFO                = 0x0046,
	ACX_CONFIG_PS_WMM           = 0x0049,
	ACX_ENABLE_RX_DATA_FILTER   = 0x004A,
	ACX_SET_RX_DATA_FILTER      = 0x004B,
	ACX_GET_DATA_FILTER_STATISTICS = 0x004C,
	ACX_RX_CONFIG_OPT           = 0x004E,
	ACX_FRAG_CFG                = 0x004F,
	ACX_BET_ENABLE              = 0x0050,
	ACX_RSSI_SNR_TRIGGER        = 0x0051,
	ACX_RSSI_SNR_WEIGHTS        = 0x0052,
	ACX_KEEP_ALIVE_MODE         = 0x0053,
	ACX_SET_KEEP_ALIVE_CONFIG   = 0x0054,
	ACX_BA_SESSION_INIT_POLICY  = 0x0055,
	ACX_BA_SESSION_RX_SETUP     = 0x0056,
	ACX_PEER_HT_CAP             = 0x0057,
	ACX_HT_BSS_OPERATION        = 0x0058,
	ACX_COEX_ACTIVITY           = 0x0059,
	ACX_BURST_MODE              = 0x005C,
	ACX_SET_RATE_MGMT_PARAMS    = 0x005D,
	ACX_SET_RATE_ADAPT_PARAMS   = 0x0060,
	ACX_SET_DCO_ITRIM_PARAMS    = 0x0061,
	ACX_GEN_FW_CMD              = 0x0070,
	ACX_HOST_IF_CFG_BITMAP      = 0x0071,
	ACX_MAX_TX_FAILURE          = 0x0072,
	ACX_UPDATE_INCONNECTION_STA_LIST = 0x0073,
	DOT11_RX_MSDU_LIFE_TIME     = 0x1004,
	DOT11_CUR_TX_PWR            = 0x100D,
	DOT11_RX_DOT11_MODE         = 0x1012,
	DOT11_RTS_THRESHOLD         = 0x1013,
	DOT11_GROUP_ADDRESS_TBL     = 0x1014,
	ACX_PM_CONFIG               = 0x1016,
	ACX_CONFIG_PS               = 0x1017,
	ACX_CONFIG_HANGOVER         = 0x1018,
};


int wl1271_acx_wake_up_conditions(struct wl1271 *wl);
int wl1271_acx_sleep_auth(struct wl1271 *wl, u8 sleep_auth);
int wl1271_acx_tx_power(struct wl1271 *wl, int power);
int wl1271_acx_feature_cfg(struct wl1271 *wl);
int wl1271_acx_mem_map(struct wl1271 *wl,
		       struct acx_header *mem_map, size_t len);
int wl1271_acx_rx_msdu_life_time(struct wl1271 *wl);
int wl1271_acx_pd_threshold(struct wl1271 *wl);
int wl1271_acx_slot(struct wl1271 *wl, enum acx_slot_type slot_time);
int wl1271_acx_group_address_tbl(struct wl1271 *wl, bool enable,
				 void *mc_list, u32 mc_list_len);
int wl1271_acx_service_period_timeout(struct wl1271 *wl);
int wl1271_acx_rts_threshold(struct wl1271 *wl, u32 rts_threshold);
int wl1271_acx_dco_itrim_params(struct wl1271 *wl);
int wl1271_acx_beacon_filter_opt(struct wl1271 *wl, bool enable_filter);
int wl1271_acx_beacon_filter_table(struct wl1271 *wl);
int wl1271_acx_conn_monit_params(struct wl1271 *wl, bool enable);
int wl1271_acx_sg_enable(struct wl1271 *wl, bool enable);
int wl12xx_acx_sg_cfg(struct wl1271 *wl);
int wl1271_acx_cca_threshold(struct wl1271 *wl);
int wl1271_acx_bcn_dtim_options(struct wl1271 *wl);
int wl1271_acx_aid(struct wl1271 *wl, u16 aid);
int wl1271_acx_event_mbox_mask(struct wl1271 *wl, u32 event_mask);
int wl1271_acx_set_preamble(struct wl1271 *wl, enum acx_preamble_type preamble);
int wl1271_acx_cts_protect(struct wl1271 *wl,
			   enum acx_ctsprotect_type ctsprotect);
int wl1271_acx_statistics(struct wl1271 *wl, struct acx_statistics *stats);
int wl1271_acx_sta_rate_policies(struct wl1271 *wl);
int wl1271_acx_ap_rate_policy(struct wl1271 *wl, struct conf_tx_rate_class *c,
		      u8 idx);
int wl1271_acx_ac_cfg(struct wl1271 *wl, u8 ac, u8 cw_min, u16 cw_max,
		      u8 aifsn, u16 txop);
int wl1271_acx_tid_cfg(struct wl1271 *wl, u8 queue_id, u8 channel_type,
		       u8 tsid, u8 ps_scheme, u8 ack_policy,
		       u32 apsd_conf0, u32 apsd_conf1);
int wl1271_acx_frag_threshold(struct wl1271 *wl, u32 frag_threshold);
int wl1271_acx_tx_config_options(struct wl1271 *wl);
int wl12xx_acx_mem_cfg(struct wl1271 *wl);
int wl1271_acx_init_mem_config(struct wl1271 *wl);
int wl1271_acx_host_if_cfg_bitmap(struct wl1271 *wl, u32 host_cfg_bitmap);
int wl1271_acx_init_rx_interrupt(struct wl1271 *wl);
int wl1271_acx_smart_reflex(struct wl1271 *wl);
int wl1271_acx_bet_enable(struct wl1271 *wl, bool enable);
int wl1271_acx_arp_ip_filter(struct wl1271 *wl, u8 enable, __be32 address);
int wl1271_acx_pm_config(struct wl1271 *wl);
int wl1271_acx_keep_alive_mode(struct wl1271 *wl, bool enable);
int wl1271_acx_keep_alive_config(struct wl1271 *wl, u8 index, u8 tpl_valid);
int wl1271_acx_rssi_snr_trigger(struct wl1271 *wl, bool enable,
				s16 thold, u8 hyst);
int wl1271_acx_rssi_snr_avg_weights(struct wl1271 *wl);
int wl1271_acx_set_ht_capabilities(struct wl1271 *wl,
				    struct ieee80211_sta_ht_cap *ht_cap,
				    bool allow_ht_operation, u8 hlid);
int wl1271_acx_set_ht_information(struct wl1271 *wl,
				   u16 ht_operation_mode);
int wl12xx_acx_set_ba_initiator_policy(struct wl1271 *wl);
int wl12xx_acx_set_ba_receiver_session(struct wl1271 *wl, u8 tid_index,
				       u16 ssn, bool enable, u8 peer_hlid);
int wl1271_acx_tsf_info(struct wl1271 *wl, u64 *mactime);
int wl1271_acx_ps_rx_streaming(struct wl1271 *wl, bool enable);
int wl1271_acx_ap_max_tx_retry(struct wl1271 *wl);
int wl1271_acx_config_ps(struct wl1271 *wl);
int wl1271_acx_set_inconnection_sta(struct wl1271 *wl, u8 *addr);
int wl1271_acx_fm_coex(struct wl1271 *wl);
int wl12xx_acx_set_rate_mgmt_params(struct wl1271 *wl);
<<<<<<< HEAD
=======
int wl12xx_acx_config_hangover(struct wl1271 *wl);
>>>>>>> 08740735

#endif /* __WL1271_ACX_H__ */<|MERGE_RESOLUTION|>--- conflicted
+++ resolved
@@ -1144,8 +1144,6 @@
 	u8 padding2[2];
 } __packed;
 
-<<<<<<< HEAD
-=======
 struct wl12xx_acx_config_hangover {
 	struct acx_header header;
 
@@ -1163,7 +1161,6 @@
 	u8 padding[2];
 } __packed;
 
->>>>>>> 08740735
 enum {
 	ACX_WAKE_UP_CONDITIONS      = 0x0002,
 	ACX_MEM_CFG                 = 0x0003,
@@ -1301,9 +1298,6 @@
 int wl1271_acx_set_inconnection_sta(struct wl1271 *wl, u8 *addr);
 int wl1271_acx_fm_coex(struct wl1271 *wl);
 int wl12xx_acx_set_rate_mgmt_params(struct wl1271 *wl);
-<<<<<<< HEAD
-=======
 int wl12xx_acx_config_hangover(struct wl1271 *wl);
->>>>>>> 08740735
 
 #endif /* __WL1271_ACX_H__ */