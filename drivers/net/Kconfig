--- conflicted
+++ resolved
@@ -2379,14 +2379,13 @@
 	  Some boards that use the Discovery chipset are the Momenco
 	  Ocelot C and Jaguar ATX and Pegasos II.
 
-<<<<<<< HEAD
 config TITAN_GE
 	bool "PMC-Sierra TITAN Gigabit Ethernet Support"
 	depends on PMC_YOSEMITE
 	help
 	  This enables support for the the integrated ethernet of
 	  PMC-Sierra's Titan SoC.
-=======
+
 config XILINX_LL_TEMAC
 	tristate "Xilinx LL TEMAC (LocalLink Tri-mode Ethernet MAC) driver"
 	select PHYLIB
@@ -2394,7 +2393,6 @@
 	help
 	  This driver supports the Xilinx 10/100/1000 LocalLink TEMAC
 	  core used in Xilinx Spartan and Virtex FPGAs
->>>>>>> 03347e25
 
 config QLA3XXX
 	tristate "QLogic QLA3XXX Network Driver Support"
