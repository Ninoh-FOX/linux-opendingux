--- conflicted
+++ resolved
@@ -1129,10 +1129,7 @@
 	struct exynos_drm_ipp *ipp = &ctx->ipp;
 
 	ctx->drm_dev = drm_dev;
-<<<<<<< HEAD
-=======
 	ipp->drm_dev = drm_dev;
->>>>>>> 0ecfebd2
 	exynos_drm_register_dma(drm_dev, dev);
 
 	exynos_drm_ipp_register(dev, ipp, &ipp_funcs,
@@ -1152,11 +1149,7 @@
 	struct drm_device *drm_dev = data;
 	struct exynos_drm_ipp *ipp = &ctx->ipp;
 
-<<<<<<< HEAD
-	exynos_drm_ipp_unregister(drm_dev, ipp);
-=======
 	exynos_drm_ipp_unregister(dev, ipp);
->>>>>>> 0ecfebd2
 	exynos_drm_unregister_dma(drm_dev, dev);
 }
 
