--- conflicted
+++ resolved
@@ -436,6 +436,11 @@
 		height = state->src_h >> 16;
 		cpp = state->fb->format->cpp[0];
 
+		if (ingenic_drm_cached_gem_buf) {
+			dma_cache_sync(priv->dev, phys_to_virt(addr),
+				       width * height * cpp, DMA_TO_DEVICE);
+		}
+
 		if (!priv->soc_info->has_osd)
 			hwdesc_idx = 0;
 		else
@@ -445,20 +450,9 @@
 		priv->dma_hwdesc[hwdesc_idx]->cmd = width * height * cpp / 4;
 		priv->dma_hwdesc[hwdesc_idx]->cmd |= JZ_LCD_CMD_EOF_IRQ;
 
-<<<<<<< HEAD
 		if (drm_atomic_crtc_needs_modeset(state->crtc->state))
 			ingenic_drm_plane_config(priv->dev, plane,
 						 state->fb->format->format);
-=======
-		if (ingenic_drm_cached_gem_buf) {
-			dma_cache_sync(priv->dev, phys_to_virt(addr),
-				       width * height * cpp, DMA_TO_DEVICE);
-		}
-
-		priv->dma_hwdesc->addr = addr;
-		priv->dma_hwdesc->cmd = width * height * cpp / 4;
-		priv->dma_hwdesc->cmd |= JZ_LCD_CMD_EOF_IRQ;
->>>>>>> ce554179
 	}
 }
 
