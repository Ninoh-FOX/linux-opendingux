--- conflicted
+++ resolved
@@ -188,12 +188,7 @@
 # Default value for CROSS_COMPILE is not to prefix executables
 # Note: Some architectures assign CROSS_COMPILE in their arch/*/Makefile
 export KBUILD_BUILDHOST := $(SUBARCH)
-<<<<<<< HEAD
 ARCH		?= mips
-CROSS_COMPILE	?=
-=======
-ARCH		?= $(SUBARCH)
->>>>>>> c29c08b5
 CROSS_COMPILE	?= $(CONFIG_CROSS_COMPILE:"%"=%)
 
 # Architecture as present in compile.h
