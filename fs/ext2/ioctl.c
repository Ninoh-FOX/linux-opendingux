/*
 * linux/fs/ext2/ioctl.c
 *
 * Copyright (C) 1993, 1994, 1995
 * Remy Card (card@masi.ibp.fr)
 * Laboratoire MASI - Institut Blaise Pascal
 * Universite Pierre et Marie Curie (Paris VI)
 */

#include "ext2.h"
#include <linux/capability.h>
#include <linux/time.h>
#include <linux/sched.h>
#include <linux/compat.h>
#include <linux/mount.h>
#include <asm/current.h>
#include <asm/uaccess.h>


long ext2_ioctl(struct file *filp, unsigned int cmd, unsigned long arg)
{
	struct inode *inode = filp->f_dentry->d_inode;
	struct ext2_inode_info *ei = EXT2_I(inode);
	unsigned int flags;
	unsigned short rsv_window_size;
	int ret;

	ext2_debug ("cmd = %u, arg = %lu\n", cmd, arg);

	switch (cmd) {
	case EXT2_IOC_GETFLAGS:
		ext2_get_inode_flags(ei);
		flags = ei->i_flags & EXT2_FL_USER_VISIBLE;
		return put_user(flags, (int __user *) arg);
	case EXT2_IOC_SETFLAGS: {
		unsigned int oldflags;

		ret = mnt_want_write_file(filp);
		if (ret)
			return ret;

		if (!inode_owner_or_capable(inode)) {
			ret = -EACCES;
			goto setflags_out;
		}

		if (get_user(flags, (int __user *) arg)) {
			ret = -EFAULT;
			goto setflags_out;
		}

		flags = ext2_mask_flags(inode->i_mode, flags);

		mutex_lock(&inode->i_mutex);
		/* Is it quota file? Do not allow user to mess with it */
		if (IS_NOQUOTA(inode)) {
			mutex_unlock(&inode->i_mutex);
			ret = -EPERM;
			goto setflags_out;
		}
		oldflags = ei->i_flags;

		/*
		 * The IMMUTABLE and APPEND_ONLY flags can only be changed by
		 * the relevant capability.
		 *
		 * This test looks nicer. Thanks to Pauline Middelink
		 */
		if ((flags ^ oldflags) & (EXT2_APPEND_FL | EXT2_IMMUTABLE_FL)) {
			if (!capable(CAP_LINUX_IMMUTABLE)) {
				mutex_unlock(&inode->i_mutex);
				ret = -EPERM;
				goto setflags_out;
			}
		}

		flags = flags & EXT2_FL_USER_MODIFIABLE;
		flags |= oldflags & ~EXT2_FL_USER_MODIFIABLE;
		ei->i_flags = flags;

		ext2_set_inode_flags(inode);
		inode->i_ctime = CURRENT_TIME_SEC;
		mutex_unlock(&inode->i_mutex);

		mark_inode_dirty(inode);
setflags_out:
		mnt_drop_write_file(filp);
		return ret;
	}
	case EXT2_IOC_GETVERSION:
		return put_user(inode->i_generation, (int __user *) arg);
	case EXT2_IOC_SETVERSION: {
		__u32 generation;

		if (!inode_owner_or_capable(inode))
			return -EPERM;
		ret = mnt_want_write_file(filp);
		if (ret)
			return ret;
		if (get_user(generation, (int __user *) arg)) {
			ret = -EFAULT;
			goto setversion_out;
		}
<<<<<<< HEAD
=======

		mutex_lock(&inode->i_mutex);
		inode->i_ctime = CURRENT_TIME_SEC;
		inode->i_generation = generation;
		mutex_unlock(&inode->i_mutex);

		mark_inode_dirty(inode);
setversion_out:
>>>>>>> e2920638
		mnt_drop_write_file(filp);
		return ret;
	}
	case EXT2_IOC_GETRSVSZ:
		if (test_opt(inode->i_sb, RESERVATION)
			&& S_ISREG(inode->i_mode)
			&& ei->i_block_alloc_info) {
			rsv_window_size = ei->i_block_alloc_info->rsv_window_node.rsv_goal_size;
			return put_user(rsv_window_size, (int __user *)arg);
		}
		return -ENOTTY;
	case EXT2_IOC_SETRSVSZ: {

		if (!test_opt(inode->i_sb, RESERVATION) ||!S_ISREG(inode->i_mode))
			return -ENOTTY;

		if (!inode_owner_or_capable(inode))
			return -EACCES;

		if (get_user(rsv_window_size, (int __user *)arg))
			return -EFAULT;

		ret = mnt_want_write_file(filp);
		if (ret)
			return ret;

		if (rsv_window_size > EXT2_MAX_RESERVE_BLOCKS)
			rsv_window_size = EXT2_MAX_RESERVE_BLOCKS;

		/*
		 * need to allocate reservation structure for this inode
		 * before set the window size
		 */
		/*
		 * XXX What lock should protect the rsv_goal_size?
		 * Accessed in ext2_get_block only.  ext3 uses i_truncate.
		 */
		mutex_lock(&ei->truncate_mutex);
		if (!ei->i_block_alloc_info)
			ext2_init_block_alloc_info(inode);

		if (ei->i_block_alloc_info){
			struct ext2_reserve_window_node *rsv = &ei->i_block_alloc_info->rsv_window_node;
			rsv->rsv_goal_size = rsv_window_size;
		}
		mutex_unlock(&ei->truncate_mutex);
		mnt_drop_write_file(filp);
		return 0;
	}
	default:
		return -ENOTTY;
	}
}

#ifdef CONFIG_COMPAT
long ext2_compat_ioctl(struct file *file, unsigned int cmd, unsigned long arg)
{
	/* These are just misnamed, they actually get/put from/to user an int */
	switch (cmd) {
	case EXT2_IOC32_GETFLAGS:
		cmd = EXT2_IOC_GETFLAGS;
		break;
	case EXT2_IOC32_SETFLAGS:
		cmd = EXT2_IOC_SETFLAGS;
		break;
	case EXT2_IOC32_GETVERSION:
		cmd = EXT2_IOC_GETVERSION;
		break;
	case EXT2_IOC32_SETVERSION:
		cmd = EXT2_IOC_SETVERSION;
		break;
	default:
		return -ENOIOCTLCMD;
	}
	return ext2_ioctl(file, cmd, (unsigned long) compat_ptr(arg));
}
#endif<|MERGE_RESOLUTION|>--- conflicted
+++ resolved
@@ -101,8 +101,6 @@
 			ret = -EFAULT;
 			goto setversion_out;
 		}
-<<<<<<< HEAD
-=======
 
 		mutex_lock(&inode->i_mutex);
 		inode->i_ctime = CURRENT_TIME_SEC;
@@ -111,7 +109,6 @@
 
 		mark_inode_dirty(inode);
 setversion_out:
->>>>>>> e2920638
 		mnt_drop_write_file(filp);
 		return ret;
 	}
