--- conflicted
+++ resolved
@@ -459,18 +459,6 @@
 	 */
 	bool use_id;
 
-<<<<<<< HEAD
-	/*
-	 * If %true, cgroup removal will try to clear css refs by retrying
-	 * ss->pre_destroy() until there's no css ref left.  This behavior
-	 * is strictly for backward compatibility and will be removed as
-	 * soon as the current user (memcg) is updated.
-	 *
-	 * If %false, ss->pre_destroy() can't fail and cgroup removal won't
-	 * wait for css refs to drop to zero before proceeding.
-	 */
-	bool __DEPRECATED_clear_css_refs;
-
 	/*
 	 * If %false, this subsystem is properly hierarchical -
 	 * configuration, resource accounting and restriction on a parent
@@ -486,8 +474,6 @@
 	bool broken_hierarchy;
 	bool warned_broken_hierarchy;
 
-=======
->>>>>>> bcf6de1b
 #define MAX_CGROUP_TYPE_NAMELEN 32
 	const char *name;
 
