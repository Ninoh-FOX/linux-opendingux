--- conflicted
+++ resolved
@@ -841,17 +841,7 @@
 			sidtab_destroy(s);
 			goto out;
 		}
-<<<<<<< HEAD
-		rc = context_add_hash(p, &c->context[0]);
-		if (rc) {
-			sidtab_destroy(s);
-			goto out;
-		}
-
-		rc = sidtab_set_initial(s, c->sid[0], &c->context[0]);
-=======
 		rc = sidtab_set_initial(s, sid, &c->context[0]);
->>>>>>> 04d5ce62
 		if (rc) {
 			pr_err("SELinux:  unable to load initial SID %s.\n",
 			       name);
