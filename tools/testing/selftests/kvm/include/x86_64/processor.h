/* SPDX-License-Identifier: GPL-2.0-only */
/*
 * tools/testing/selftests/kvm/include/x86_64/processor.h
 *
 * Copyright (C) 2018, Google LLC.
 */

#ifndef SELFTEST_KVM_PROCESSOR_H
#define SELFTEST_KVM_PROCESSOR_H

#include <assert.h>
#include <stdint.h>

#include <asm/msr-index.h>

#include "../kvm_util.h"

#define X86_EFLAGS_FIXED	 (1u << 1)

#define X86_CR4_VME		(1ul << 0)
#define X86_CR4_PVI		(1ul << 1)
#define X86_CR4_TSD		(1ul << 2)
#define X86_CR4_DE		(1ul << 3)
#define X86_CR4_PSE		(1ul << 4)
#define X86_CR4_PAE		(1ul << 5)
#define X86_CR4_MCE		(1ul << 6)
#define X86_CR4_PGE		(1ul << 7)
#define X86_CR4_PCE		(1ul << 8)
#define X86_CR4_OSFXSR		(1ul << 9)
#define X86_CR4_OSXMMEXCPT	(1ul << 10)
#define X86_CR4_UMIP		(1ul << 11)
#define X86_CR4_LA57		(1ul << 12)
#define X86_CR4_VMXE		(1ul << 13)
#define X86_CR4_SMXE		(1ul << 14)
#define X86_CR4_FSGSBASE	(1ul << 16)
#define X86_CR4_PCIDE		(1ul << 17)
#define X86_CR4_OSXSAVE		(1ul << 18)
#define X86_CR4_SMEP		(1ul << 20)
#define X86_CR4_SMAP		(1ul << 21)
#define X86_CR4_PKE		(1ul << 22)

/* CPUID.1.ECX */
#define CPUID_VMX		(1ul << 5)
#define CPUID_SMX		(1ul << 6)
#define CPUID_PCID		(1ul << 17)
#define CPUID_XSAVE		(1ul << 26)

/* CPUID.7.EBX */
#define CPUID_FSGSBASE		(1ul << 0)
#define CPUID_SMEP		(1ul << 7)
#define CPUID_SMAP		(1ul << 20)

/* CPUID.7.ECX */
#define CPUID_UMIP		(1ul << 2)
#define CPUID_PKU		(1ul << 3)
#define CPUID_LA57		(1ul << 16)

<<<<<<< HEAD
/* CPUID.0x8000_0001.EDX */
#define CPUID_GBPAGES		(1ul << 26)

#define UNEXPECTED_VECTOR_PORT 0xfff0u

=======
>>>>>>> 188982cd
/* General Registers in 64-Bit Mode */
struct gpr64_regs {
	u64 rax;
	u64 rcx;
	u64 rdx;
	u64 rbx;
	u64 rsp;
	u64 rbp;
	u64 rsi;
	u64 rdi;
	u64 r8;
	u64 r9;
	u64 r10;
	u64 r11;
	u64 r12;
	u64 r13;
	u64 r14;
	u64 r15;
};

struct desc64 {
	uint16_t limit0;
	uint16_t base0;
	unsigned base1:8, type:4, s:1, dpl:2, p:1;
	unsigned limit1:4, avl:1, l:1, db:1, g:1, base2:8;
	uint32_t base3;
	uint32_t zero1;
} __attribute__((packed));

struct desc_ptr {
	uint16_t size;
	uint64_t address;
} __attribute__((packed));

static inline uint64_t get_desc64_base(const struct desc64 *desc)
{
	return ((uint64_t)desc->base3 << 32) |
		(desc->base0 | ((desc->base1) << 16) | ((desc->base2) << 24));
}

static inline uint64_t rdtsc(void)
{
	uint32_t eax, edx;
	uint64_t tsc_val;
	/*
	 * The lfence is to wait (on Intel CPUs) until all previous
	 * instructions have been executed. If software requires RDTSC to be
	 * executed prior to execution of any subsequent instruction, it can
	 * execute LFENCE immediately after RDTSC
	 */
	__asm__ __volatile__("lfence; rdtsc; lfence" : "=a"(eax), "=d"(edx));
	tsc_val = ((uint64_t)edx) << 32 | eax;
	return tsc_val;
}

static inline uint64_t rdtscp(uint32_t *aux)
{
	uint32_t eax, edx;

	__asm__ __volatile__("rdtscp" : "=a"(eax), "=d"(edx), "=c"(*aux));
	return ((uint64_t)edx) << 32 | eax;
}

static inline uint64_t rdmsr(uint32_t msr)
{
	uint32_t a, d;

	__asm__ __volatile__("rdmsr" : "=a"(a), "=d"(d) : "c"(msr) : "memory");

	return a | ((uint64_t) d << 32);
}

static inline void wrmsr(uint32_t msr, uint64_t value)
{
	uint32_t a = value;
	uint32_t d = value >> 32;

	__asm__ __volatile__("wrmsr" :: "a"(a), "d"(d), "c"(msr) : "memory");
}


static inline uint16_t inw(uint16_t port)
{
	uint16_t tmp;

	__asm__ __volatile__("in %%dx, %%ax"
		: /* output */ "=a" (tmp)
		: /* input */ "d" (port));

	return tmp;
}

static inline uint16_t get_es(void)
{
	uint16_t es;

	__asm__ __volatile__("mov %%es, %[es]"
			     : /* output */ [es]"=rm"(es));
	return es;
}

static inline uint16_t get_cs(void)
{
	uint16_t cs;

	__asm__ __volatile__("mov %%cs, %[cs]"
			     : /* output */ [cs]"=rm"(cs));
	return cs;
}

static inline uint16_t get_ss(void)
{
	uint16_t ss;

	__asm__ __volatile__("mov %%ss, %[ss]"
			     : /* output */ [ss]"=rm"(ss));
	return ss;
}

static inline uint16_t get_ds(void)
{
	uint16_t ds;

	__asm__ __volatile__("mov %%ds, %[ds]"
			     : /* output */ [ds]"=rm"(ds));
	return ds;
}

static inline uint16_t get_fs(void)
{
	uint16_t fs;

	__asm__ __volatile__("mov %%fs, %[fs]"
			     : /* output */ [fs]"=rm"(fs));
	return fs;
}

static inline uint16_t get_gs(void)
{
	uint16_t gs;

	__asm__ __volatile__("mov %%gs, %[gs]"
			     : /* output */ [gs]"=rm"(gs));
	return gs;
}

static inline uint16_t get_tr(void)
{
	uint16_t tr;

	__asm__ __volatile__("str %[tr]"
			     : /* output */ [tr]"=rm"(tr));
	return tr;
}

static inline uint64_t get_cr0(void)
{
	uint64_t cr0;

	__asm__ __volatile__("mov %%cr0, %[cr0]"
			     : /* output */ [cr0]"=r"(cr0));
	return cr0;
}

static inline uint64_t get_cr3(void)
{
	uint64_t cr3;

	__asm__ __volatile__("mov %%cr3, %[cr3]"
			     : /* output */ [cr3]"=r"(cr3));
	return cr3;
}

static inline uint64_t get_cr4(void)
{
	uint64_t cr4;

	__asm__ __volatile__("mov %%cr4, %[cr4]"
			     : /* output */ [cr4]"=r"(cr4));
	return cr4;
}

static inline void set_cr4(uint64_t val)
{
	__asm__ __volatile__("mov %0, %%cr4" : : "r" (val) : "memory");
}

static inline struct desc_ptr get_gdt(void)
{
	struct desc_ptr gdt;
	__asm__ __volatile__("sgdt %[gdt]"
			     : /* output */ [gdt]"=m"(gdt));
	return gdt;
}

static inline struct desc_ptr get_idt(void)
{
	struct desc_ptr idt;
	__asm__ __volatile__("sidt %[idt]"
			     : /* output */ [idt]"=m"(idt));
	return idt;
}

static inline void outl(uint16_t port, uint32_t value)
{
	__asm__ __volatile__("outl %%eax, %%dx" : : "d"(port), "a"(value));
}

static inline void cpuid(uint32_t *eax, uint32_t *ebx,
			 uint32_t *ecx, uint32_t *edx)
{
	/* ecx is often an input as well as an output. */
	asm volatile("cpuid"
	    : "=a" (*eax),
	      "=b" (*ebx),
	      "=c" (*ecx),
	      "=d" (*edx)
	    : "0" (*eax), "2" (*ecx)
	    : "memory");
}

#define SET_XMM(__var, __xmm) \
	asm volatile("movq %0, %%"#__xmm : : "r"(__var) : #__xmm)

static inline void set_xmm(int n, unsigned long val)
{
	switch (n) {
	case 0:
		SET_XMM(val, xmm0);
		break;
	case 1:
		SET_XMM(val, xmm1);
		break;
	case 2:
		SET_XMM(val, xmm2);
		break;
	case 3:
		SET_XMM(val, xmm3);
		break;
	case 4:
		SET_XMM(val, xmm4);
		break;
	case 5:
		SET_XMM(val, xmm5);
		break;
	case 6:
		SET_XMM(val, xmm6);
		break;
	case 7:
		SET_XMM(val, xmm7);
		break;
	}
}

typedef unsigned long v1di __attribute__ ((vector_size (8)));
static inline unsigned long get_xmm(int n)
{
	assert(n >= 0 && n <= 7);

	register v1di xmm0 __asm__("%xmm0");
	register v1di xmm1 __asm__("%xmm1");
	register v1di xmm2 __asm__("%xmm2");
	register v1di xmm3 __asm__("%xmm3");
	register v1di xmm4 __asm__("%xmm4");
	register v1di xmm5 __asm__("%xmm5");
	register v1di xmm6 __asm__("%xmm6");
	register v1di xmm7 __asm__("%xmm7");
	switch (n) {
	case 0:
		return (unsigned long)xmm0;
	case 1:
		return (unsigned long)xmm1;
	case 2:
		return (unsigned long)xmm2;
	case 3:
		return (unsigned long)xmm3;
	case 4:
		return (unsigned long)xmm4;
	case 5:
		return (unsigned long)xmm5;
	case 6:
		return (unsigned long)xmm6;
	case 7:
		return (unsigned long)xmm7;
	}
	return 0;
}

bool is_intel_cpu(void);

struct kvm_x86_state;
struct kvm_x86_state *vcpu_save_state(struct kvm_vm *vm, uint32_t vcpuid);
void vcpu_load_state(struct kvm_vm *vm, uint32_t vcpuid,
		     struct kvm_x86_state *state);

struct kvm_msr_list *kvm_get_msr_index_list(void);
uint64_t kvm_get_feature_msr(uint64_t msr_index);
struct kvm_cpuid2 *kvm_get_supported_cpuid(void);

struct kvm_cpuid2 *vcpu_get_cpuid(struct kvm_vm *vm, uint32_t vcpuid);
void vcpu_set_cpuid(struct kvm_vm *vm, uint32_t vcpuid,
		    struct kvm_cpuid2 *cpuid);

struct kvm_cpuid_entry2 *
kvm_get_supported_cpuid_index(uint32_t function, uint32_t index);

static inline struct kvm_cpuid_entry2 *
kvm_get_supported_cpuid_entry(uint32_t function)
{
	return kvm_get_supported_cpuid_index(function, 0);
}

uint64_t vcpu_get_msr(struct kvm_vm *vm, uint32_t vcpuid, uint64_t msr_index);
int _vcpu_set_msr(struct kvm_vm *vm, uint32_t vcpuid, uint64_t msr_index,
		  uint64_t msr_value);
void vcpu_set_msr(struct kvm_vm *vm, uint32_t vcpuid, uint64_t msr_index,
	  	  uint64_t msr_value);

uint32_t kvm_get_cpuid_max_basic(void);
uint32_t kvm_get_cpuid_max_extended(void);
void kvm_get_cpu_address_width(unsigned int *pa_bits, unsigned int *va_bits);

struct ex_regs {
	uint64_t rax, rcx, rdx, rbx;
	uint64_t rbp, rsi, rdi;
	uint64_t r8, r9, r10, r11;
	uint64_t r12, r13, r14, r15;
	uint64_t vector;
	uint64_t error_code;
	uint64_t rip;
	uint64_t cs;
	uint64_t rflags;
};

void vm_init_descriptor_tables(struct kvm_vm *vm);
void vcpu_init_descriptor_tables(struct kvm_vm *vm, uint32_t vcpuid);
void vm_install_exception_handler(struct kvm_vm *vm, int vector,
			void (*handler)(struct ex_regs *));

uint64_t vm_get_page_table_entry(struct kvm_vm *vm, int vcpuid, uint64_t vaddr);
void vm_set_page_table_entry(struct kvm_vm *vm, int vcpuid, uint64_t vaddr,
			     uint64_t pte);

/*
 * set_cpuid() - overwrites a matching cpuid entry with the provided value.
 *		 matches based on ent->function && ent->index. returns true
 *		 if a match was found and successfully overwritten.
 * @cpuid: the kvm cpuid list to modify.
 * @ent: cpuid entry to insert
 */
bool set_cpuid(struct kvm_cpuid2 *cpuid, struct kvm_cpuid_entry2 *ent);

uint64_t kvm_hypercall(uint64_t nr, uint64_t a0, uint64_t a1, uint64_t a2,
		       uint64_t a3);

struct kvm_cpuid2 *kvm_get_supported_hv_cpuid(void);
void vcpu_set_hv_cpuid(struct kvm_vm *vm, uint32_t vcpuid);
struct kvm_cpuid2 *vcpu_get_supported_hv_cpuid(struct kvm_vm *vm, uint32_t vcpuid);

enum x86_page_size {
	X86_PAGE_SIZE_4K = 0,
	X86_PAGE_SIZE_2M,
	X86_PAGE_SIZE_1G,
};
void __virt_pg_map(struct kvm_vm *vm, uint64_t vaddr, uint64_t paddr,
		   enum x86_page_size page_size);

/*
 * Basic CPU control in CR0
 */
#define X86_CR0_PE          (1UL<<0) /* Protection Enable */
#define X86_CR0_MP          (1UL<<1) /* Monitor Coprocessor */
#define X86_CR0_EM          (1UL<<2) /* Emulation */
#define X86_CR0_TS          (1UL<<3) /* Task Switched */
#define X86_CR0_ET          (1UL<<4) /* Extension Type */
#define X86_CR0_NE          (1UL<<5) /* Numeric Error */
#define X86_CR0_WP          (1UL<<16) /* Write Protect */
#define X86_CR0_AM          (1UL<<18) /* Alignment Mask */
#define X86_CR0_NW          (1UL<<29) /* Not Write-through */
#define X86_CR0_CD          (1UL<<30) /* Cache Disable */
#define X86_CR0_PG          (1UL<<31) /* Paging */

/* VMX_EPT_VPID_CAP bits */
#define VMX_EPT_VPID_CAP_AD_BITS       (1ULL << 21)

#endif /* SELFTEST_KVM_PROCESSOR_H */<|MERGE_RESOLUTION|>--- conflicted
+++ resolved
@@ -55,14 +55,9 @@
 #define CPUID_PKU		(1ul << 3)
 #define CPUID_LA57		(1ul << 16)
 
-<<<<<<< HEAD
 /* CPUID.0x8000_0001.EDX */
 #define CPUID_GBPAGES		(1ul << 26)
 
-#define UNEXPECTED_VECTOR_PORT 0xfff0u
-
-=======
->>>>>>> 188982cd
 /* General Registers in 64-Bit Mode */
 struct gpr64_regs {
 	u64 rax;
